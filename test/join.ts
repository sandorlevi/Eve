--- conflicted
+++ resolved
@@ -2822,7 +2822,6 @@
   assert.end();
 })
 
-<<<<<<< HEAD
 test("check length of hello", (assert) => {
   let expected = {
     insert: [
@@ -2950,7 +2949,10 @@
       commit
         [len: len]
     ~~~
-=======
+  `);
+  assert.end();
+})
+
 test("interdependent aggregates are appropriately stratified", (assert) => {
   let expected = {
     insert: [
@@ -2989,7 +2991,6 @@
       [#result value: final]
     ~~~
 
->>>>>>> 801f4b8a
   `);
   assert.end();
 })