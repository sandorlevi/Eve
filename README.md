<p align="center">
  <img src="http://www.witheve.com/logo.png" alt="Eve logo" width="10%" />
</p>

---

Eve is a set of tools to help us think. Currently, these tools include: a temporal query language, a compiler, and a database.

<p align="center">
  <img src="https://github.com/witheve/assets/blob/master/images/eveclock.gif?raw=true" alt="Eve Clock" width="80%"/>
</p>

## Installation

### A Note for Windows Users

Currently, Eve only installs natively on OSX and Linux. However, Windows 10 users have two options: first, you can run Eve via Docker. To do this, follow the instructions below. The second way to run Eve on Windows 10 is via [Ubuntu on Windows](https://msdn.microsoft.com/en-us/commandline/wsl/about). Follow the linked instructions and then in a command line run `bash`. This will start a bash environment in the command line. From there, follow the rest of the Eve installation instructions as if you were installing under Ubuntu.

Unfortunately, users of earlier verision of Windows will not be able to run Eve at this time.

### From Source

<<<<<<< HEAD
You'll need a recent node.js and then:
=======
Before you can install Eve you'll need need gcc, make, python, and LuaJIT.

First install gcc, make, and python using your operating system's standard channels. Chances are you already have these. Install LuaJIT by downloading [LuaJIT-2.1.0-beta2](http://luajit.org/download.html) and then in the extracted directory:

```
make
make install
```

By default, LuaJIT is not added to your path, so you'll need to do that as well:

```
ln -sf luajit-2.1.0-beta2 /usr/local/bin/luajit
```

Next you'll need to download the Eve source, either by cloning our repository

```
git clone https://github.com/witheve/Eve.git
```

or downloading the source [directly](https://github.com/witheve/Eve/archive/master.zip).

To build Eve, execute `make` in the `eve/build` directory.

### Docker

Eve is also on [Docker Hub](https://hub.docker.com/r/witheve/eve/). You can get our container with the following command:

```
docker pull witheve/eve
```

Windows Users - Docker for Windows requires Microsoft Hyper-V, which requires Windows 10. For users of earlier Windows versions, binaries are forthcoming.

## [Running](https://github.com/witheve/docs/blob/master/src/handbook/running.md)

### Native

To run Eve, execute the following command in the `eve/build` directory:

`./eve`

This command launches a server hosted at `http://localhost:8080`. You can access the Eve editor by directing your browser to that address. We recommend using Chrome, since we haven't tested on other browsers. You can configure the port with the `--port` flag e.g. `./eve --port 1234`.

If you want to compile an existing program, use the `-e` flag and provide a path to a `*.eve` file e.g. `./eve -e ../examples/tic-tac-toe.eve`. As you make changes in the editor, they will be reflected back into this file.

### Docker

To run the Docker container, execute:
>>>>>>> 14a09185

```
npm install
npm run build
npm run server
```

<<<<<<< HEAD
Then open `http://localhost:8080/examples/clock.eve`.
=======
`[port]` is an available port on your local machine. It can be `8080` or any other port you would like. Then direct your browser to `http://localhost:[port]` to access the editor.

`[eve_file]` is a path to a `*.eve` file you would like to build. The working directory of the container is `eve/build`, so to run a program in the `eve/examples` directory, you need to provide a relative path e.g. 

```
docker run -p 8080:8080 witheve/eve ../examples/clock.eve
```

To pass Eve files on your local machine into the container, you'll need to mount a [docker volume](https://docs.docker.com/engine/tutorials/dockervolumes/). 
>>>>>>> 14a09185

## How to use Eve

You can learn about Eve through the following resources:

- [Eve Quick Start Tutorial](https://github.com/witheve/docs/blob/master/src/guides/quickstart.md) (draft)
- [Syntax Quick Reference](https://witheve.github.io/assets/docs/SyntaxReference.pdf) (draft)
- [Eve Language Handbook](https://github.com/witheve/docs/blob/master/src/handbook/contents.md) (draft)

*Please let us know what kind of documents would be the most helpful as you begin your journey with Eve*. We want our documentation to be a highlight of the Eve experience, so any suggestions are greatly appreciated.

## Get Involved

### Join the Community

The Eve community is small but constantly growing, and everyone is welcome!

- Join our [mailing list](https://groups.google.com/forum/#!forum/eve-talk) and get involved with the latest discussions on Eve.
- Impact the future of Eve by getting involved with our [Request for Comments](https://github.com/witheve/rfcs) process.
- Read our [development diary](http://incidentalcomplexity.com/).
- Follow us on [twitter](https://twitter.com/with_eve).

### How to Contribute

The best way to contribute right now is to write Eve code and report your experiences. Let us know what kind of programs you’re trying to write, what barriers your are facing in writing code (both mental and technological), and any errors you encounter along the way. Also, let us know what you love! What features are your favorite?

Another way to really help us is to host your `*.eve` files on Github, so we can get Eve recognized as an official language in the eyes of Github. Be sure to also send us a link to your repo!

### How to File an Issue

Please file any issues in this repository. Before you file an issue, please take a look to see if the issue already exists. When you file an issue, please include:

1. The steps needed to reproduce the bug
2. Your operating system and browser.
3. If applicable, the .*eve file that causes the bug.

## License

Eve is licensed under the Apache 2.0 license, see [LICENSE](https://github.com/witheve/eve/blob/master/LICENSE) for details.

## Disclaimer

Eve is currently at a very early, "pre-alpha" stage of development. This means the language, tools, and docs are largely incomplete, but undergoing rapid and continuous development. If you encounter errors while using Eve, don't worry: it's likely our fault. Please bring the problem to our attention by [filing an issue](https://github.com/witheve/eve#how-to-file-an-issue).

As always, with pre-release software, don’t use this for anything important. We are continuously pushing to this codebase, so you can expect very rapid changes. At this time, we’re not prepared make the commitment that our changes will not break your code, but we’ll do our best to [update you](https://groups.google.com/forum/#!forum/eve-talk) on the biggest changes.<|MERGE_RESOLUTION|>--- conflicted
+++ resolved
@@ -20,9 +20,6 @@
 
 ### From Source
 
-<<<<<<< HEAD
-You'll need a recent node.js and then:
-=======
 Before you can install Eve you'll need need gcc, make, python, and LuaJIT.
 
 First install gcc, make, and python using your operating system's standard channels. Chances are you already have these. Install LuaJIT by downloading [LuaJIT-2.1.0-beta2](http://luajit.org/download.html) and then in the extracted directory:
@@ -73,17 +70,11 @@
 ### Docker
 
 To run the Docker container, execute:
->>>>>>> 14a09185
 
 ```
-npm install
-npm run build
-npm run server
+docker run -p [port]:8080 witheve/eve [eve_file]
 ```
 
-<<<<<<< HEAD
-Then open `http://localhost:8080/examples/clock.eve`.
-=======
 `[port]` is an available port on your local machine. It can be `8080` or any other port you would like. Then direct your browser to `http://localhost:[port]` to access the editor.
 
 `[eve_file]` is a path to a `*.eve` file you would like to build. The working directory of the container is `eve/build`, so to run a program in the `eve/examples` directory, you need to provide a relative path e.g. 
@@ -93,7 +84,6 @@
 ```
 
 To pass Eve files on your local machine into the container, you'll need to mount a [docker volume](https://docs.docker.com/engine/tutorials/dockervolumes/). 
->>>>>>> 14a09185
 
 ## How to use Eve
 
