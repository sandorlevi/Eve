## to download and install a dedicated copy of luajit:
LUAJIT_INSTALL = ./lua
#LUAJIT_INSTALL = /usr/local
LUAJIT = $(LUAJIT_INSTALL)/bin/luajit-2.1.0-beta2
LIBLUAJIT = $(LUAJIT_INSTALL)/lib/libluajit-5.1.a
LUAJIT_INCLUDES = $(LUAJIT_INSTALL)/include/luajit-2.1
BUILD = $(CURDIR)

CC = cc -std=c99

#find a better way to do this
.SECONDARY: ../build/client.js ../build/editor.js ../build/renderer.js ../build/util.js

PLATFORM = $(shell uname)

ifeq ($(PLATFORM), Darwin)
  LINK += -pagezero_size 10000 -image_base 100000000 -Wl,-no_pie
  INCLUDES += --include ../csrc/unix/darwin/darwin.h
  S = _
endif

ifeq ($(PLATFORM), Linux)
  LINK += -Wl,-E -lpthread
  INCLUDES += --include ../csrc/unix/linux/linux.h
endif

all: eve

VPATH += ..
VPATH += ../csrc/unix
VPATH += ../evesrc
VPATH += ../csrc/core
VPATH += ../csrc/http
VPATH += ../csrc/crypto
VPATH += ../csrc/luautf8
VPATH += ../csrc/luapower
VPATH += ../csrc/dns
VPATH += ../jssrc
VPATH += ../src
VPATH += ../csrc

CFLAGS = -g

opt: eve
opt: CFLAGS = -O2

LUAPOWER = bundle.o
UTF = lutf8lib.o
COMPILER = compiler.o error.o fs.o parser.o util.o set.o color.o build.o implicationResolver.o db.o
UNIX =  unix_util.o region.o select.o tcp_socket.o process.o page.o udp.o filebag.o udpbag.o
UNIX_H = unix_internal.h unix.h
CORE = buffer.o table.o vector.o format.o rolling.o string.o pqueue.o timer.o field.o
CORE_H = bswap.h pqueue.h vector.h buffer.h heap.h timer.h continuation.h core.h string.h table.h atomic.h
EXEC = exec_expression.o exec_edb.o exec_string.o exec_aggregate.o exec.o
<<<<<<< HEAD
RUNTIME = edb.o init.o uuid.o estring.o types.o path.o serialize.o thread.o log.o 
EVE = process_bag.o bag_bag.o debug_bag.o runner.o envbag.o json_request.o staticdb.o luanne.o postgres.o $(EXEC) 
RUNTIME_H = luanne.h runtime.h estring.h number.h types.h exec.h edb.h multibag.h
=======
RUNTIME = edb.o init.o uuid.o estring.o types.o luanne.o json_request.o runner.o path.o\
	  process_bag.o bag_bag.o serialize.o postgres.o debug_bag.o envbag.o thread.o log.o\
          timer_bag.o station.o $(EXEC) 
RUNTIME_H = luanne.h runtime.h estring.h number.h types.h exec.h edb.h multibag.h thread.h
>>>>>>> 59c8589c
HTTP = server.o websocket.o base64.o sha1.o json.o client.o http.o hmac_sha2.o sha256.o md5.o
DNS = dns.o dnsbag.o
HTTP_H = http.h
CONTENT = index.html system.js microReact.js codemirror.js codemirror.css commonmark.js\
          uuid.js client.js renderer.js editor.js db.js http-server.eve

luajit-2.0:
	git clone http://luajit.org/git/luajit-2.0.git

./lua/bin/luajit-2.1.0-beta2: luajit-2.0
	(cd luajit-2.0 ; git checkout v2.1.0-beta2 ; make PREFIX=$(BUILD)/lua; make install PREFIX=$(BUILD)/lua)

contgen: contgen.c
	$(CC) $< -g -o $@

continuation_templates.h: contgen
	$(BUILD)/contgen 10 10 > continuation_templates.h

lutf8lib.o: lutf8lib.c
	$(CC) -c -g -I$(LUAJIT_INCLUDES) $^

bundle.o: bundle.c
	$(CC) -c -g -I$(LUAJIT_INCLUDES) $^


%.js: $(BUILD)/../jssrc/%.ts
	cd .. && tsc --pretty

path.c: Makefile
	echo 'char *pathroot = "$(BUILD)/../";' > path.c

package: package.o path.o $(RUNTIME) $(CORE) $(UNIX)
	$(CC) $^ -lm -lpthread -o $@

staticdb: $(DB_INCLUDES) package $(CONTENT) manifest
	$(BUILD)/package < manifest > staticdb

staticdb.o: staticdb
	$(CC) wrap.S -DSTART=$(S)db_start -DEND=$(S)db_end -DFILE='"$<"' -c -o $@

%.o: %.c continuation_templates.h $(UNIX_H) $(CORE_H) $(RUNTIME_H) $(HTTP_H)
	$(CC) -std=gnu99 -I../csrc/unix -I../csrc/core -I../csrc -I. $(INCLUDES) -I$(LUAJIT_INCLUDES) $(CFLAGS) -c $<

%.o: %.lua $(LUAJIT)
	$(LUAJIT) -b -g $< $@

# luajit has decided that they really need to use the specific part of the
# address space where other people normally live..no idea why, but move
# the executable out of the way for the moment
#macosx
#linux  -Wl,-E
eve: $(CORE) $(UNIX) $(COMPILER) $(UTF) $(LUAPOWER) $(HTTP) $(RUNTIME) $(DNS) $(EVE) eve.o
	$(CC) $^ $(LIBLUAJIT) $(LINK) -lm -ldl  -o $@

clean:
	rm -f *.o eve continuation_templates.h *.js *.js.map db

distclean:
	make clean ; rm -rf lua luajit-2.0<|MERGE_RESOLUTION|>--- conflicted
+++ resolved
@@ -14,6 +14,7 @@
 PLATFORM = $(shell uname)
 
 ifeq ($(PLATFORM), Darwin)
+  # luajit has some interesting address space requirements
   LINK += -pagezero_size 10000 -image_base 100000000 -Wl,-no_pie
   INCLUDES += --include ../csrc/unix/darwin/darwin.h
   S = _
@@ -47,21 +48,15 @@
 LUAPOWER = bundle.o
 UTF = lutf8lib.o
 COMPILER = compiler.o error.o fs.o parser.o util.o set.o color.o build.o implicationResolver.o db.o
-UNIX =  unix_util.o region.o select.o tcp_socket.o process.o page.o udp.o filebag.o udpbag.o
+UNIX =  unix_util.o region.o select.o tcp_socket.o process.o page.o udp.o thread.o
 UNIX_H = unix_internal.h unix.h
 CORE = buffer.o table.o vector.o format.o rolling.o string.o pqueue.o timer.o field.o
 CORE_H = bswap.h pqueue.h vector.h buffer.h heap.h timer.h continuation.h core.h string.h table.h atomic.h
 EXEC = exec_expression.o exec_edb.o exec_string.o exec_aggregate.o exec.o
-<<<<<<< HEAD
-RUNTIME = edb.o init.o uuid.o estring.o types.o path.o serialize.o thread.o log.o 
-EVE = process_bag.o bag_bag.o debug_bag.o runner.o envbag.o json_request.o staticdb.o luanne.o postgres.o $(EXEC) 
-RUNTIME_H = luanne.h runtime.h estring.h number.h types.h exec.h edb.h multibag.h
-=======
-RUNTIME = edb.o init.o uuid.o estring.o types.o luanne.o json_request.o runner.o path.o\
-	  process_bag.o bag_bag.o serialize.o postgres.o debug_bag.o envbag.o thread.o log.o\
-          timer_bag.o station.o $(EXEC) 
+EVE = process_bag.o bag_bag.o debug_bag.o runner.o envbag.o json_request.o staticdb.o luanne.o postgres.o\
+      timer_bag.o runner.o json_request.o filebag.o $(EXEC) udpbag.o
+RUNTIME = init.o uuid.o estring.o types.o path.o serialize.o log.o edb.o station.o $(UNIX) $(CORE)
 RUNTIME_H = luanne.h runtime.h estring.h number.h types.h exec.h edb.h multibag.h thread.h
->>>>>>> 59c8589c
 HTTP = server.o websocket.o base64.o sha1.o json.o client.o http.o hmac_sha2.o sha256.o md5.o
 DNS = dns.o dnsbag.o
 HTTP_H = http.h
@@ -93,7 +88,7 @@
 path.c: Makefile
 	echo 'char *pathroot = "$(BUILD)/../";' > path.c
 
-package: package.o path.o $(RUNTIME) $(CORE) $(UNIX)
+package: package.o path.o $(RUNTIME) 
 	$(CC) $^ -lm -lpthread -o $@
 
 staticdb: $(DB_INCLUDES) package $(CONTENT) manifest
@@ -108,12 +103,7 @@
 %.o: %.lua $(LUAJIT)
 	$(LUAJIT) -b -g $< $@
 
-# luajit has decided that they really need to use the specific part of the
-# address space where other people normally live..no idea why, but move
-# the executable out of the way for the moment
-#macosx
-#linux  -Wl,-E
-eve: $(CORE) $(UNIX) $(COMPILER) $(UTF) $(LUAPOWER) $(HTTP) $(RUNTIME) $(DNS) $(EVE) eve.o
+eve: $(COMPILER) $(UTF) $(LUAPOWER) $(HTTP) $(RUNTIME) $(DNS) $(EVE) eve.o
 	$(CC) $^ $(LIBLUAJIT) $(LINK) -lm -ldl  -o $@
 
 clean:
