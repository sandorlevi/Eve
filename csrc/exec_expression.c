--- conflicted
+++ resolved
@@ -126,18 +126,11 @@
         value ar = lookup(r, a);                                                                       \
         value br = lookup(r, b);                                                                       \
         *count = *count + 1;                                                                           \
-<<<<<<< HEAD
-        if ((type_of(ar) != float_space ) || (type_of(br) != float_space)) {                           \
-            exec_error(ex, "attempt to " #__name" non-numbers", a, b);                                 \
-        } else {                                                                                       \
-          r[reg(dest)] = (*(double *)ar __op *(double *)br) ? etrue : efalse;                          \
-=======
         if ((type_of(ar) == float_space ) && (type_of(br) == float_space)) {                           \
             r[reg(dest)] = (*(double *)ar __op *(double *)br) ? etrue : efalse;                          \
             apply(n, op, r);                                                                           \
         } else if ((type_of(ar) == estring_space ) && (type_of(br) == estring_space)) {                           \
             r[reg(dest)] = (ar __op br) ? etrue : efalse;                          \
->>>>>>> dbb66530
             apply(n, op, r);                                                                           \
         } else if ((type_of(ar) == uuid_space ) && (type_of(br) == uuid_space)) {                           \
             r[reg(dest)] = (ar __op br) ? etrue : efalse;                          \
