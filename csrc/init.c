--- conflicted
+++ resolved
@@ -24,24 +24,14 @@
     // bootstrap
     heap trash = init_memory(4096);
 
-<<<<<<< HEAD
-    heap page_allocator = init_fixed_page_region(trash, allocation_space, allocation_space + region_size, 65536);
+
+    heap page_allocator = init_fixed_page_region(trash, allocation_space, allocation_space + region_size, 65536, false);
     pthread_key_create(&pkey, 0);
     primary = init_context(page_allocator);
     pthread_setspecific(pkey, primary);
     register_read_handler(primary->s, primary->wakeup[0], primary->self);
     ignore = cont(init, ignoro);
-=======
-    heap page_allocator = init_fixed_page_region(trash, allocation_space, allocation_space + region_size, 65536, true);
-    efence = efence_heap(4096);
-    pthread_key_create(&pkey, 0);
 
-    init = allocate_rolling(page_allocator, 0);
-    ignore = cont(init, ignoro);
-    primary = init_context(page_allocator);
-    pthread_setspecific(pkey, primary);
-    
->>>>>>> 59c8589c
     init_estring();
     init_uuid();
     init_processes();
