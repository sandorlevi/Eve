#include <runtime.h>
#include <http/http.h>
#include <luanne.h>

typedef struct json_session {
    heap h;
    table current_session;
    table current_delta;
    table persisted;
    buffer_handler write; // to weboscket
    uuid event_uuid;
    buffer graph;
    table scopes;
    bag root, session;
    boolean tracing;
    evaluation s;
    heap eh;
} *json_session;


// FIXME: because we allow you to swap the program out, we have to have
// a way to swap out the root parse graph. For now, we're doing this as
// a global, which locks us into having only one program running, but
// we should figure out a way to close over this in some useful way, while
// allowing updating the program.
static buffer root_graph;

extern thunk ignore;

static CONTINUATION_1_0(send_destroy, heap);
static void send_destroy(heap h)
{
    destroy(h);
}

static void format_vector(buffer out, vector v)
{
    int start = 0;
    vector_foreach(v, i){
        int count = 0;
        if (start++ != 0) bprintf(out, ",");
        bprintf(out, "[");
        vector_foreach(i, j){
            print_value_json(out, j);
            if (count ++ < 2) {
                bprintf(out, ",  ");
            }
        }
        bprintf(out, "]");
    }
}

// always call this guy independent of commit so that we get an update,
// even on empty, after the first evaluation. warning, destroys
// his heap
static void send_guy(heap h, buffer_handler output, values_diff diff)
{
    string out = allocate_string(h);
    bprintf(out, "{\"type\":\"result\", \"insert\":[");
    format_vector(out, diff->insert);
    bprintf(out, "], \"remove\": [");
    format_vector(out, diff->remove);
    bprintf(out, "]}");
    apply(output, out, cont(h, send_destroy, h));
}

static void send_full_parse(heap h, buffer_handler output, string parse)
{
    string out = allocate_string(h);
    bprintf(out, "{\"type\":\"full_parse\", \"parse\": ");
    buffer_append(out, bref(parse, 0), buffer_length(parse));
    bprintf(out, "}");
    apply(output, out, cont(h, send_destroy, h));
}

static void dump_display(buffer dest, node source)
{
    boolean first=true;
    bprintf(dest, "{");
    table_foreach(source->display, k, v) {
<<<<<<< HEAD
        bprintf(dest, "%s%v: \"%b\"", !first?",":"", k, v);
        first = false;
=======
        // @FIXME: Correctly print variadic arguments
        if(k != sym(variadic)) {
            bprintf(dest, "%s%v: \"%b\"", !first?", ":"", k, v);
            first = false;
        }
>>>>>>> 661dbd93
    }
    bprintf(dest, "}");
}

static void send_cnode_graph(heap h, buffer_handler output, node head)
{
    string out = allocate_string(h);

    bprintf(out, "{\"type\":\"node_graph\", \"head\": \"%v\", \"nodes\":{", head->id);
    vector to_scan = allocate_vector(h, 10);
    vector_insert(to_scan, head);
    int nodeComma = 0;
    vector_foreach(to_scan, n){
        node current = (node) n;
        if(nodeComma) {
            bprintf(out, ",");
        }
        bprintf(out, "\"%v\": {\"id\": \"%v\", \"type\": %v, \"arms\": [", current->id, current->id, current->type);
        int needsComma = 0;
        vector_foreach(current->arms, arm) {
            vector_insert(to_scan, arm);
            if(needsComma) {
                bprintf(out, ",");
            }
            bprintf(out, "\"%v\"", ((node)arm)->id);
            needsComma = 1;
        }
        bprintf(out, "]");

        // xxx is in display props now
        if(current->type == intern_cstring("scan")) {
            bprintf(out, ", \"scan_type\": %v", table_find(current->arguments, sym(sig)));
        }
        bprintf(out, ", \"display\":");
        dump_display(out, current);
<<<<<<< HEAD
        
=======

>>>>>>> 661dbd93
        bprintf(out, "}");
        nodeComma = 1;
    }

    bprintf(out, "}");
    bprintf(out, "}");
    apply(output, out, ignore);
}

static void send_node_times(heap h, buffer_handler output, node head, table counts)
{
    string out = allocate_string(h);
    u64 time = (u64)table_find(counts, sym(time));
    u64 cycle_time = (u64)table_find(counts, sym(cycle-time));
    u64 iterations = (u64)table_find(counts, sym(iterations));

    bprintf(out, "{\"type\":\"node_times\", \"total_time\": %t, \"cycle_time\": %u, \"iterations\": %d, \"head\": \"%v\", \"nodes\":{", time, cycle_time, iterations, head->id);
    vector to_scan = allocate_vector(h, 10);
    vector_insert(to_scan, head);
    int nodeComma = 0;
    vector_foreach(to_scan, n){
        node current = (node) n;
        vector_foreach(current->arms, arm) {
            vector_insert(to_scan, arm);
        }
        perf p = table_find(counts, current);
        if(p) {
            if(nodeComma) bprintf(out, ",");
            bprintf(out, "\"%v\": {\"count\": %u, \"time\": %l}", current->id, p->count, p->time);
            nodeComma = 1;
        }
    }

    bprintf(out, "}");
    bprintf(out, "}");
    apply(output, out, ignore);
}

// solution should already contain the diffs against persisted...except missing support (diane)
static CONTINUATION_1_2(send_response, json_session, table, table);
static void send_response(json_session js, table solution, table counters)
{
    heap h = allocate_rolling(pages, sstring("response"));
    heap p = allocate_rolling(pages, sstring("response delta"));
    table results = create_value_vector_table(p);

    bag_foreach(js->session, e, a, v, c, _)
        table_set(results, build_vector(p, e, a, v), etrue);

    if(solution) {
        bag ev = table_find(solution, js->event_uuid);
        if (ev){
            bag_foreach(ev, e, a, v, c, _)
            table_set(results, build_vector(p, e, a, v), etrue);
        }
    }

    table_foreach(js->persisted, k, scopeBag) {
        table_foreach(edb_implications(scopeBag), k, impl) {
            if(impl) {
                send_node_times(h, js->write, ((compiled)impl)->head, counters);
            }
        }
    }

    values_diff diff = diff_value_vector_tables(p, js->current_delta, results);
    // destructs h
    send_guy(h, js->write, diff);

    destroy(js->current_delta->h);
    js->current_delta = results;
}

void send_parse(json_session js, buffer query)
{
    heap h = allocate_rolling(pages, sstring("parse response"));
    string out = allocate_string(h);
    interpreter lua = get_lua();
    value json = lua_run_module_func(lua, query, "parser", "parseJSON");
    estring json_estring = json;
    buffer_append(out, json_estring->body, json_estring->length);
    free_lua(lua);
    // send the json message
    apply(js->write, out, cont(h, send_destroy, h));
}


extern heap uuid_heap;
CONTINUATION_1_3(handle_json_query, json_session, bag, uuid, thunk);
void handle_json_query(json_session j, bag in, uuid root, thunk c)
{
    if (in == 0) {
        close_evaluation(j->s);
        destroy(j->h);
        return;
    }
<<<<<<< HEAD
=======

>>>>>>> 661dbd93
    estring t = lookupv(in, root, sym(type));
    estring q = lookupv(in, root, sym(query));
    buffer desc;
    string x = q?alloca_wrap_buffer(q->body, q->length):0;

    if (t == sym(query)) {
        inject_event(j->s, x, j->tracing);
    }
    if (t == sym(swap)) {
        close_evaluation(j->s);
        edb_clear_implications(j->root);
        vector nodes = compile_eve(init, x, j->tracing,  &desc);
        root_graph = desc;
        j->graph = desc;
        heap graph_heap = allocate_rolling(pages, sstring("initial graphs"));
        vector_foreach(nodes, node) {
            edb_register_implication(j->root, node);
            send_cnode_graph(graph_heap, j->write, ((compiled)node)->head);
        }
        // send full parse destroys the heap
        if(j->graph) {
            send_full_parse(graph_heap, j->write, j->graph);
        } else {
            destroy(graph_heap);
        }
        j->s = build_evaluation(j->scopes, j->persisted, cont(j->h, send_response, j));
        run_solver(j->s);
    }
    if (t == sym(parse)) {
        send_parse(j, alloca_wrap_buffer(q->body, q->length));
    }
}


CONTINUATION_2_4(new_json_session,
                 bag, boolean,
                 buffer_handler, bag, uuid, register_read)
void new_json_session(bag root, boolean tracing,
                      buffer_handler write, bag b, uuid u, register_read reg)
{
    heap h = allocate_rolling(pages, sstring("session"));
    uuid su = generate_uuid();
    json_session j = allocate(h, sizeof(struct json_session));
    j->h = h;
    j->root = root;
    j->tracing = tracing;
    j->session = create_bag(h, su);
    j->current_delta = create_value_vector_table(allocate_rolling(pages, sstring("trash")));
    j->event_uuid = generate_uuid();
    j->graph = root_graph;
    j->persisted = create_value_table(h);
    uuid ru = edb_uuid(root);
    table_set(j->persisted, ru, j->root);
    table_set(j->persisted, su, j->session);
    j->scopes = create_value_table(j->h);
    table_set(j->scopes, intern_cstring("session"), su);
    table_set(j->scopes, intern_cstring("all"), ru);
    table_set(j->scopes, intern_cstring("event"), j->event_uuid);
    j->eh = allocate_rolling(pages, sstring("eval"));
    j->s = build_evaluation(j->scopes, j->persisted, cont(j->h, send_response, j));
    j->write = websocket_send_upgrade(j->eh, b, u, write,
                                      parse_json(j->eh, j->session, cont(h, handle_json_query, j)),
                                      reg);

    // send the graphs
    heap graph_heap = allocate_rolling(pages, sstring("initial graphs"));
    table_foreach(j->persisted, k, scopeBag) {
        table_foreach(edb_implications(scopeBag), k, impl) {
            if(impl) {
                send_cnode_graph(graph_heap, j->write, ((compiled)impl)->head);
            }
        }
    }
    // send full parse destroys the heap
    if(j->graph) {
        send_full_parse(graph_heap, j->write, j->graph);
    } else {
        destroy(graph_heap);
    }

    inject_event(j->s, aprintf(j->h,"init!\n   maintain\n      [#session-connect]\n"), j->tracing);
}

void init_json_service(http_server h, bag root, boolean tracing, buffer graph)
{
    root_graph = graph;
    http_register_service(h, cont(init, new_json_session, root, tracing), sstring("/ws"));
}<|MERGE_RESOLUTION|>--- conflicted
+++ resolved
@@ -78,16 +78,11 @@
     boolean first=true;
     bprintf(dest, "{");
     table_foreach(source->display, k, v) {
-<<<<<<< HEAD
-        bprintf(dest, "%s%v: \"%b\"", !first?",":"", k, v);
-        first = false;
-=======
         // @FIXME: Correctly print variadic arguments
         if(k != sym(variadic)) {
             bprintf(dest, "%s%v: \"%b\"", !first?", ":"", k, v);
             first = false;
         }
->>>>>>> 661dbd93
     }
     bprintf(dest, "}");
 }
@@ -123,11 +118,7 @@
         }
         bprintf(out, ", \"display\":");
         dump_display(out, current);
-<<<<<<< HEAD
-        
-=======
-
->>>>>>> 661dbd93
+
         bprintf(out, "}");
         nodeComma = 1;
     }
@@ -224,10 +215,7 @@
         destroy(j->h);
         return;
     }
-<<<<<<< HEAD
-=======
-
->>>>>>> 661dbd93
+
     estring t = lookupv(in, root, sym(type));
     estring q = lookupv(in, root, sym(query));
     buffer desc;
