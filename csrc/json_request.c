#include <runtime.h>
#include <http/http.h>
#include <luanne.h>

typedef struct json_session {
    heap h;
    table current_session;
    table current_delta;
    table persisted;
    buffer_handler write; // to weboscket
    uuid event_uuid;
    buffer graph;
    table scopes;
    bag root, session;
    boolean tracing;
    evaluation ev;
    heap eh;
} *json_session;


// FIXME: because we allow you to swap the program out, we have to have
// a way to swap out the root parse graph. For now, we're doing this as
// a global, which locks us into having only one program running, but
// we should figure out a way to close over this in some useful way, while
// allowing updating the program.
static buffer root_graph;
static char *exec_path;

extern thunk ignore;

static CONTINUATION_1_0(send_destroy, heap);
static void send_destroy(heap h)
{
    destroy(h);
}

static void format_vector(buffer out, vector v)
{
    int start = 0;
    vector_foreach(v, i){
        int count = 0;
        if (start++ != 0) bprintf(out, ",");
        bprintf(out, "[");
        vector_foreach(i, j){
            print_value_json(out, j);
            if (count ++ < 2) {
                bprintf(out, ",  ");
            }
        }
        bprintf(out, "]");
    }
}

// always call this guy independent of commit so that we get an update,
// even on empty, after the first evaluation. warning, destroys
// his heap
static void send_guy(heap h, buffer_handler output, values_diff diff)
{
    string out = allocate_string(h);
    bprintf(out, "{\"type\":\"result\", \"insert\":[");
    format_vector(out, diff->insert);
    bprintf(out, "], \"remove\": [");
    format_vector(out, diff->remove);
    bprintf(out, "]}");
    apply(output, out, cont(h, send_destroy, h));
}

static void send_error(heap h, buffer_handler output, char* message)
{
    string stack = allocate_string(h);
    get_stack_trace(&stack);

    uuid id = generate_uuid();
    bag response = (bag)create_edb(h, id, 0);
    uuid root = generate_uuid();
    apply(response->insert, root, sym(type), sym(error), 1, 0);
    apply(response->insert, root, sym(stage), sym(executor), 1, 0);
    apply(response->insert, root, sym(message), intern_cstring(message), 1, 0);
    apply(response->insert, root, sym(offsets), intern_buffer(stack), 1, 0);
    string out = json_encode(h, response, root);

    apply(output, out, cont(h, send_destroy, h));
}

static CONTINUATION_1_1(handle_error, json_session, char *);
static void handle_error(json_session session, char * message) {
    heap h = allocate_rolling(pages, sstring("error handler"));
    send_error(h, session->write, message);
}

static void send_full_parse(heap h, buffer_handler output, string parse)
{
    string out = allocate_string(h);
    bprintf(out, "{\"type\":\"full_parse\", \"parse\": ");
    buffer_append(out, bref(parse, 0), buffer_length(parse));
    bprintf(out, "}");
    apply(output, out, cont(h, send_destroy, h));
}

static void dump_display(buffer dest, node source)
{
    boolean first=true;
    bprintf(dest, "{");
    table_foreach(source->display, k, v) {
        // @FIXME: Correctly print variadic arguments
        if(k != sym(variadic)) {
            bprintf(dest, "%s%v: \"%b\"", !first?", ":"", k, v);
            first = false;
        }
    }
    bprintf(dest, "}");
}

static void send_cnode_graph(heap h, buffer_handler output, node head)
{
    string out = allocate_string(h);

    bprintf(out, "{\"type\":\"node_graph\", \"head\": \"%v\", \"nodes\":{", head->id);
    vector to_scan = allocate_vector(h, 10);
    vector_insert(to_scan, head);
    int nodeComma = 0;
    vector_foreach(to_scan, n){
        node current = (node) n;
        if(nodeComma) {
            bprintf(out, ",");
        }
        bprintf(out, "\"%v\": {\"id\": \"%v\", \"type\": %v, \"arms\": [", current->id, current->id, current->type);
        int needsComma = 0;
        vector_foreach(current->arms, arm) {
            vector_insert(to_scan, arm);
            if(needsComma) {
                bprintf(out, ",");
            }
            bprintf(out, "\"%v\"", ((node)arm)->id);
            needsComma = 1;
        }
        bprintf(out, "]");

        // xxx is in display props now
        if(current->type == intern_cstring("scan")) {
            bprintf(out, ", \"scan_type\": %v", table_find(current->arguments, sym(sig)));
        }
        bprintf(out, ", \"display\":");
        dump_display(out, current);

        bprintf(out, "}");
        nodeComma = 1;
    }

    bprintf(out, "}");
    bprintf(out, "}");
    apply(output, out, ignore);
}

static void send_node_times(heap h, buffer_handler output, node head, table counts)
{
    string out = allocate_string(h);
    u64 time = (u64)table_find(counts, sym(time));
    u64 cycle_time = (u64)table_find(counts, sym(cycle-time));
    u64 iterations = (u64)table_find(counts, sym(iterations));

    bprintf(out, "{\"type\":\"node_times\", \"total_time\": %t, \"cycle_time\": %u, \"iterations\": %d, \"head\": \"%v\", \"nodes\":{", time, cycle_time, iterations, head->id);
    vector to_scan = allocate_vector(h, 10);
    vector_insert(to_scan, head);
    int nodeComma = 0;
    vector_foreach(to_scan, n){
        node current = (node) n;
        vector_foreach(current->arms, arm) {
            vector_insert(to_scan, arm);
        }
        perf p = table_find(counts, current);
        if(p) {
            if(nodeComma) bprintf(out, ",");
            bprintf(out, "\"%v\": {\"count\": %u, \"time\": %l}", current->id, p->count, p->time);
            nodeComma = 1;
        }
    }

    bprintf(out, "}");
    bprintf(out, "}");
    apply(output, out, ignore);
}

// solution should already contain the diffs against persisted...except missing support (diane)
static CONTINUATION_1_2(send_response, json_session, table, table);
static void send_response(json_session session, table solution, table counters)
{
    heap h = allocate_rolling(pages, sstring("response"));
    heap p = allocate_rolling(pages, sstring("response delta"));
    table results = create_value_vector_table(p);

    edb_foreach((edb)session->session, e, a, v, c, _)
        table_set(results, build_vector(p, e, a, v), etrue);

    if(solution) {
        bag ev = table_find(solution, session->event_uuid);
        if (ev){
            edb_foreach((edb)ev, e, a, v, c, _)
                table_set(results, build_vector(p, e, a, v), etrue);
        }
    }

    table_foreach(session->persisted, k, scopeBag) {
        table_foreach(((bag)scopeBag)->implications, impl, _) {
            send_node_times(h, session->write, ((compiled)impl)->head, counters);
        }
    }

    values_diff diff = diff_value_vector_tables(p, session->current_delta, results);
    // destructs h
    send_guy(h, session->write, diff);

    destroy(session->current_delta->h);
    session->current_delta = results;
}

void send_parse(json_session session, buffer query)
{
    heap h = allocate_rolling(pages, sstring("parse response"));
    string out = allocate_string(h);
    interpreter lua = get_lua();
    value json = lua_run_module_func(lua, query, "parser", "parseJSON");
    estring json_estring = json;
    buffer_append(out, json_estring->body, json_estring->length);
    free_lua(lua);
    // send the json message
    apply(session->write, out, cont(h, send_destroy, h));
}


CONTINUATION_1_2(handle_json_query, json_session, bag, uuid);
void handle_json_query(json_session session, bag in, uuid root)
{
    if (in == 0) {
        close_evaluation(session->ev);
        destroy(session->h);
        return;
    }

    estring t = lookupv((edb)in, root, sym(type));
    estring q = lookupv((edb)in, root, sym(query));
    buffer desc;
    string x = q?alloca_wrap_buffer(q->body, q->length):0;

    if (t == sym(query)) {
        inject_event(session->ev, x, session->tracing);
    }
    if (t == sym(swap)) {
        close_evaluation(session->ev);
        // xxx - reflection
        session->root->implications =  allocate_table(((edb)session->root)->h, key_from_pointer, compare_pointer);
<<<<<<< HEAD
        vector nodes = compile_eve(init, x, session->tracing, &desc);
=======
        vector nodes = compile_eve(init, x, session->tracing,  &desc);
>>>>>>> 911474d4
        root_graph = desc;
        session->graph = desc;
        heap graph_heap = allocate_rolling(pages, sstring("initial graphs"));
        vector_foreach(nodes, node) {
            // xxx - reflection
            table_set(session->root->implications, node, (void *)1);
            send_cnode_graph(graph_heap, session->write, ((compiled)node)->head);
        }
        // send full parse destroys the heap
        if(session->graph) {
            send_full_parse(graph_heap, session->write, session->graph);
        } else {
            destroy(graph_heap);
        }
<<<<<<< HEAD
        session->ev = build_evaluation(session->scopes, session->persisted, cont(session->h, send_response, session), cont(session->h, handle_error, session));
=======
        session->ev = build_evaluation(session->scopes, session->persisted, cont(session->h, send_response, session));
>>>>>>> 911474d4
        run_solver(session->ev);
    }
    if (t == sym(parse)) {
        send_parse(session, alloca_wrap_buffer(q->body, q->length));
    }
    if (t == sym(save)) {
        write_file(exec_path, alloca_wrap_buffer(q->body, q->length));
    }
}


CONTINUATION_2_4(new_json_session,
                 bag, boolean,
                 buffer_handler, bag, uuid, register_read)
void new_json_session(bag root, boolean tracing,
                      buffer_handler write, bag b, uuid u, register_read reg)
{
    heap h = allocate_rolling(pages, sstring("session"));
    uuid su = generate_uuid();
    json_session session = allocate(h, sizeof(struct json_session));
    session->h = h;
    session->root = root;
    session->tracing = tracing;
    session->session = (bag)create_edb(h, su, 0);
    session->current_delta = create_value_vector_table(allocate_rolling(pages, sstring("trash")));
    session->event_uuid = generate_uuid();
    session->graph = root_graph;
    session->persisted = create_value_table(h);
    table_set(session->persisted, session->root->u, session->root);
    table_set(session->persisted, session->session->u, session->session);
    session->scopes = create_value_table(session->h);
    table_set(session->scopes, intern_cstring("session"), session->session->u);
    table_set(session->scopes, intern_cstring("all"), session->root->u);
    table_set(session->scopes, intern_cstring("event"), session->event_uuid);
    session->eh = allocate_rolling(pages, sstring("eval"));
<<<<<<< HEAD
    session->ev = build_evaluation(session->scopes, session->persisted, cont(session->h, send_response, session), cont(session->h, handle_error, session));
=======
    session->ev = build_evaluation(session->scopes, session->persisted, cont(session->h, send_response, session));
>>>>>>> 911474d4
    session->write = websocket_send_upgrade(session->eh, b, u,
                                      write,
                                      parse_json(session->eh, cont(h, handle_json_query, session)),
                                      reg);

    // send the graphs
    heap graph_heap = allocate_rolling(pages, sstring("initial graphs"));
    table_foreach(session->persisted, k, scopeBag) {
        table_foreach(((bag)scopeBag)->implications, impl, _) {
            send_cnode_graph(graph_heap, session->write, ((compiled)impl)->head);
        }
    }
    // send full parse destroys the heap
    if(session->graph) {
        send_full_parse(graph_heap, session->write, session->graph);
    } else {
        destroy(graph_heap);
    }
    inject_event(session->ev, aprintf(session->h,"init!\n```\nbind\n      [#session-connect]\n```"), session->tracing);
}

void init_json_service(http_server h, bag root, boolean tracing, buffer graph, char *exec_file_path)
{
    root_graph = graph;
    exec_path = exec_file_path;
    http_register_service(h, cont(init, new_json_session, root, tracing), sstring("/ws"));
}<|MERGE_RESOLUTION|>--- conflicted
+++ resolved
@@ -249,11 +249,8 @@
         close_evaluation(session->ev);
         // xxx - reflection
         session->root->implications =  allocate_table(((edb)session->root)->h, key_from_pointer, compare_pointer);
-<<<<<<< HEAD
+
         vector nodes = compile_eve(init, x, session->tracing, &desc);
-=======
-        vector nodes = compile_eve(init, x, session->tracing,  &desc);
->>>>>>> 911474d4
         root_graph = desc;
         session->graph = desc;
         heap graph_heap = allocate_rolling(pages, sstring("initial graphs"));
@@ -268,11 +265,7 @@
         } else {
             destroy(graph_heap);
         }
-<<<<<<< HEAD
         session->ev = build_evaluation(session->scopes, session->persisted, cont(session->h, send_response, session), cont(session->h, handle_error, session));
-=======
-        session->ev = build_evaluation(session->scopes, session->persisted, cont(session->h, send_response, session));
->>>>>>> 911474d4
         run_solver(session->ev);
     }
     if (t == sym(parse)) {
@@ -308,11 +301,7 @@
     table_set(session->scopes, intern_cstring("all"), session->root->u);
     table_set(session->scopes, intern_cstring("event"), session->event_uuid);
     session->eh = allocate_rolling(pages, sstring("eval"));
-<<<<<<< HEAD
     session->ev = build_evaluation(session->scopes, session->persisted, cont(session->h, send_response, session), cont(session->h, handle_error, session));
-=======
-    session->ev = build_evaluation(session->scopes, session->persisted, cont(session->h, send_response, session));
->>>>>>> 911474d4
     session->write = websocket_send_upgrade(session->eh, b, u,
                                       write,
                                       parse_json(session->eh, cont(h, handle_json_query, session)),
