#include <runtime.h>
#include <exec.h>

// leaf aggregator functions are still synchronous
static table aggbuilders;

typedef closure(aggflush, int);
typedef closure(aggexec, int);

static void sort_flush(pqueue q, value out, heap h, execf n, perf p, value *r)
{
    value i;
    int count;
    while ((i = pqueue_pop(q))) {
        // if we dont do the denorm trick, these should at least be findable and resuable
        store(r, out, box_float(count++));
        apply(n, h, p, r);
    }
}

// we're suposed to have multiple keys and multiple sort orders, ideally
// just generate a comparator over r
static CONTINUATION_7_3(do_sort,
                        execf, perf,
                        table *, value, value, vector, vector,
                        heap, perf, value *);
static void do_sort(execf n, perf p,
<<<<<<< HEAD
                    table *targets, value key, value out, vector proj, vector pk,
                    heap h, perf pp, value *r)
{
    start_perf(p);
    extract(pk, proj, r);
    pqueue x;
    if (!(x = table_find(*targets, pk))) {
        x = allocate_pqueue(h, order_values);
        // make a new key idiot
        table_set(*targets,pk, x);
=======
                    table *targets, value key, value out, vector grouping, vector pk,
                    heap h, perf pp, operator op, value *r)
{
    start_perf(p, op);
    
    if (op == op_insert) {
        extract(pk, grouping, r);
                
        pqueue x;
        if (!(x = table_find(*targets, pk))) {
            x = allocate_pqueue(h, order_values);
            // make a new key idiot
            table_set(*targets,pk, x);
        }
        pqueue_insert(x, lookup(r, key));
>>>>>>> 59c8589c
    }
    pqueue_insert(x, lookup(r, key));

<<<<<<< HEAD
=======
    if (op == op_flush) {
        table_foreach(*targets, pk, x) {
            pqueue q = x;
            value v;
            int count = 1;
            copyout(r, grouping, pk);
            // ok, i think there is a faster way here..but
            while (v = pqueue_pop(q)){
                store(r, key, v);                            
                // xxx - small int representation
                store(r, out, box_float(count++));
                apply(n, h, p, op_insert, r);
            }
        }
        apply(n, h, p, op_flush, r);
        *targets = allocate_table((*targets)->h, key_from_pointer, compare_pointer);
    }
    if (op == op_close) {
        apply(n, h, p, op_close, r);
    }
>>>>>>> 59c8589c
    stop_perf(p, pp);
}

static void build_sort(block bk, bag b, uuid n, execf *e, flushf *f)
{
<<<<<<< HEAD
    *e =  cont(bk->h,
               do_sort,
               cfg_next(bk, b, n),
               register_perf(bk->ev, n),
               0, 0, 0, 0, 0);
=======
    vector groupings = table_find(n->arguments, sym(groupings));
    if (!groupings) groupings = allocate_vector(bk->h, 0);
    vector pk = allocate_vector(bk->h, vector_length(groupings));
    table *targets = allocate(bk->h, sizeof(table));
    *targets = create_value_vector_table(bk->h);
    
    return cont(bk->h,
                do_sort,
                resolve_cfg(bk, n, 0),
                register_perf(bk->ev, n),
                targets,
                table_find(n->arguments, sym(value)),
                table_find(n->arguments, sym(return)),
                groupings,
                pk);
>>>>>>> 59c8589c
}


typedef struct join_key{
    value index;
    estring token;
    estring with;
} *join_key;


static boolean order_join_keys(void *a, void *b)
{
    join_key ak = a, bk = b;
    // sort value?
    return *(double*)ak->index < *(double*)bk->index;
}

static void join_flush(value out, pqueue q, execf n, heap h, perf p, value *r)
{
<<<<<<< HEAD
    buffer composed = allocate_string(h);
    join_key jk;
    while ((jk = (join_key)pqueue_pop(q))){
        buffer_append(composed, jk->token->body, jk->token->length);
        buffer_append(composed, jk->with->body, jk->with->length);
=======
    start_perf(p, op);

    if (op == op_insert) {
        extract(pk, groupings, r);
        pqueue x;

        if (!*groups)
            *groups = create_value_vector_table(h);

        if (!(x = table_find(*groups, pk))) {
            vector new_pk = allocate_vector(h, vector_length(groupings));
            extract(new_pk, groupings, r);
            x = allocate_pqueue(h, order_join_keys);
            table_set(*groups, new_pk, x);
        } 
        join_key jk = allocate(h, sizeof(struct join_key));
        jk->index = lookup(r, index);

        // xxx - coerce everything to a string
        jk->token = lookup(r, token);
        jk->with = lookup(r, with);
        pqueue_insert(x, jk);
    }

    if (op == op_flush) {
        if (*groups){
            table_foreach(*groups, pk, x) {
                pqueue q = x;
                buffer composed = allocate_string(h);
                copyout(r, groupings, pk);
                join_key jk;
                while (jk = (join_key)pqueue_pop(q)){
                    buffer_append(composed, jk->token->body, jk->token->length);
                    buffer_append(composed, jk->with->body, jk->with->length);
                }
                store(r, out, intern_buffer(composed));
                apply(n, h, p, op_insert, r);
            }
        }
        apply(n, h, p, op_flush, r);
        *groups = 0;
>>>>>>> 59c8589c
    }
    store(r, out, intern_buffer(composed));
    apply(n, h, p, r);
}

static CONTINUATION_4_3(do_join, pqueue, value, value, value,
                        heap, perf, value *);
static void do_join(pqueue q, value token, value index, value with,
                    heap h, perf p, value *r)
{
    join_key jk = allocate(h, sizeof(struct join_key));
    jk->index = lookup(r, index);
    jk->token = lookup_string(r, token);
    jk->with = lookup_string(r, with);
    pqueue_insert(q, jk);
}

<<<<<<< HEAD
static execf build_join(heap h, bag b, uuid n)
{
    return cont(h,
=======
    prf ("jion %V\n", groupings);
    
    return cont(bk->h,
>>>>>>> 59c8589c
                do_join,
                allocate_pqueue(h, order_join_keys),
                blookupv(b, n, sym(token)),
                blookupv(b, n, sym(index)),
                blookupv(b, n, sym(with)));
}

typedef double (*dubop)(double, double);

static double op_min(double a, double b)
{
    return (a<b)?a:b;
}
static double op_max(double a, double b)
{
    return (a>b)?a:b;
}
static double op_sum(double a, double b)
{
    return a+b;
}



<<<<<<< HEAD

typedef double (*dubop)(double, double);

// this should use
static double op_min(double a, double b)
{
    return (a<b)?a:b;
}
=======
static CONTINUATION_8_4(do_double_agg, execf, perf, dubop, table*, vector, value, value, vector, heap, perf, operator, value *);
static void do_double_agg(execf n, perf p, dubop dop,
                          table *targets, vector grouping, value src, value dst, vector pk,
                          heap h, perf pp, operator op, value *r)
{
    start_perf(p, op);
    
    if (op == op_insert) {
        extract(pk, grouping, r);
        double *x;
        double *z = lookup(r, src);
        if (!(x = table_find(*targets, pk))) {
            x = allocate((*targets)->h, sizeof(double *));
            *x = *z;
            vector key = allocate_vector((*targets)->h, vector_length(grouping));
            extract(key, grouping, r);
            table_set(*targets, key, x);
        } else *x = dop(*x,*z);
    }
>>>>>>> 59c8589c

static double op_max(double a, double b)
{
    return (a>b)?a:b;
}

static double op_sum(double a, double b)
{
    return a+b;
}

<<<<<<< HEAD
static CONTINUATION_2_3(simple_agg_flush, value, value, heap, perf, value *);
static void simple_agg_flush(value x, value dst, heap h, perf pp, value *r)
{
    store(r, dst, box_float(*(double *)x));
}

static CONTINUATION_3_3(do_simple_agg, dubop,  double *, value,
                        heap, perf, value *);
static void do_simple_agg(dubop op, double *x, value src,
                          heap h, perf pp, value *r)
{
    *x = op(*x, *(double *)lookup(r, src));
}

static void build_simple_agg(heap h, bag b, uuid n, execf *e, execf *f)
{
    vector groupings = blookupv(b, n,sym(groupings));
    dubop op;
    double *x = allocate(h, sizeof(double *));
    value type = blookupv(b, n, sym(type));

    if (type == sym(max)) op = op_max;
    if (type == sym(min)) op = op_min;
    if (type == sym(sum)) op = op_sum;

    *e = cont(h,
              do_simple_agg,
              op,
              x,
              blookupv(b, n, sym(value)));
    *f = cont(h,
              simple_agg_flush,
              x,
              blookupv(b, n, sym(return)));
=======
static execf build_double_agg(block bk, node n, execf *arms)
{
    vector groupings = table_find(n->arguments, sym(groupings));
    if (!groupings) groupings = allocate_vector(bk->h, 0);
    vector pk = allocate_vector(bk->h, vector_length(groupings));
    table *targets = allocate(bk->h, sizeof(table));
    *targets = create_value_vector_table(bk->h);
    dubop op;

    if (n->type == sym(max)) op = op_max;
    if (n->type == sym(min)) op = op_min;
    if (n->type == sym(sum)) op = op_sum;
    return cont(bk->h,
                do_double_agg,
                resolve_cfg(bk, n, 0),
                register_perf(bk->ev, n),
                op,
                targets,
                groupings,
                table_find(n->arguments, sym(value)),
                table_find(n->arguments, sym(return)),
                pk);
>>>>>>> 59c8589c
}

typedef struct subagg {
    heap phase;
    vector projection;
    vector groupings;
    table proj;
    table group;
    vector key;
    vector gkey;
    value pass;
    int regs;
} *subagg;


static CONTINUATION_4_3(do_subagg_tail,
                        perf, execf, value, vector,
                        heap, perf, value *);
static void do_subagg_tail(perf p, execf next, value pass,
                           vector produced,
                           heap h, perf pp, value *r)
{
    start_perf(p);

    subagg sag =  lookup(r, pass);
    extract(sag->gkey, sag->groupings, r);
    vector cross = table_find(sag->group, sag->gkey);
    // cannot be empty
    vector_foreach(cross, i) {
        copyto(i, r, produced);
        apply(next, h, p, i);
    }
    stop_perf(p, pp);
}

static void build_subagg_tail(block bk, bag b, uuid n, execf *e, flushf *f)
{
    vector groupings = blookup_vector(bk->h, b, n,sym(groupings));
    // apparently this is allowed to be empty?
    if (!groupings) groupings = allocate_vector(bk->h,0);
    table* group_inputs = allocate(bk->h, sizeof(table));
    *group_inputs = create_value_vector_table(bk->h);

    vector v = allocate_vector(bk->h, groupings?vector_length(groupings):0);
    *e = cont(bk->h,
              do_subagg_tail,
              register_perf(bk->ev, n),
              cfg_next(bk, b, n),
              blookupv(b, n,sym(pass)),
              blookupv(b, n,sym(provides)));
}

static void subagg_flush(subagg sag, flushf next)
{
    if (sag->phase) destroy(sag->phase);
    sag->phase = 0;
}


static CONTINUATION_3_3(do_subagg,
                        perf, execf, subagg,
                        heap, perf, value *);

static void do_subagg(perf p, execf next, subagg sag,
                      heap h, perf pp, value *r)
{
    start_perf(p);

    if (!sag->phase) {
        sag->phase = allocate_rolling(pages, sstring("subagg"));
        sag->proj =  create_value_vector_table(sag->phase);
        sag->group =  create_value_vector_table(sag->phase);
    }

    extract(sag->key, sag->projection, r);
    if (!table_find(sag->proj, sag->key)) {
        vector key = allocate_vector(sag->phase, vector_length(sag->projection));
        extract(key, sag->projection, r);
        table_set(sag->proj, key, (void *)1);
        store(r, sag->pass, sag);
        apply(next, h, p, r);
    }

    vector cross;
    extract(sag->gkey, sag->groupings, r);
    if (!(cross = table_find(sag->group, sag->gkey))) {
        cross = allocate_vector(sag->phase, 5);
        vector key = allocate_vector(sag->phase, vector_length(sag->groupings));
        extract(key, sag->groupings, r);
        table_set(sag->group, sag->gkey, cross);
    }

    value *cr = allocate(sag->phase, sag->regs * sizeof(value));
    memcpy(cr, r,  sag->regs * sizeof(value));
    vector_insert(cross, cr);

    stop_perf(p, pp);
}

// subagg and subaggtail are an oddly specific instance of a general cross
// function and a general project function. there a more general compiler
// model which obviates the need for this
static void build_subagg(block bk, bag b, uuid n, execf *e, flushf *f)
{
    subagg sag = allocate(bk->h, sizeof(struct subagg));
    sag->phase = 0;
    sag->proj = 0;
    sag->group = 0;
    sag->projection = blookup_vector(bk->h, b, n, sym(projection));
    sag->groupings = blookup_vector(bk->h, b, n, sym(groupings));
    sag->key = allocate_vector(bk->h, vector_length(sag->projection));
    sag->gkey = allocate_vector(bk->h, vector_length(sag->groupings));
    sag->pass = blookupv(b, n,sym(pass));
    sag->regs = bk->regs;
<<<<<<< HEAD

    *e = cont(bk->h,
              do_subagg,
              register_perf(bk->ev, n),
              *e,
              sag);
}

static void flush_grouping(heap h,
                           table *groups,
                           vector grouping,
                           int regs,
                           vector pk,
                           flushf f)
{
    value *r = allocate(h, regs*sizeof(value));
    execf x;
    // wtf are you?
    struct perf p;
    if (!(x = table_find(*groups, pk))) {
        // x needs to contain flusho
        table_foreach(*groups, pk, x) {
            // allocate r
            copyout(r, grouping, pk);
            apply((execf)x, h, &p, r);
        }
        apply(f);
    }
}

typedef closure(aggbuilder, heap, execf *);

static CONTINUATION_7_3(exec_grouping,
                        heap, aggbuilder, execf, perf, table*, vector, vector,
                        heap, perf, value *);
static void exec_grouping(heap bh, aggbuilder b, execf n, perf p, table *groups, vector groupings, vector pk,
                           heap h, perf pp, value *r)
{
    // start perf
    extract(pk, groupings, r);
    execf x;

    if (!*groups)
        *groups = create_value_vector_table(bh);

    if (!(x = table_find(*groups, pk))) {
        vector new_pk = allocate_vector(h, vector_length(groupings));
        extract(new_pk, groupings, r);
        apply(b, h, &x);
        table_set(*groups, new_pk, x);
    }
    apply(x, h, p, r);
    apply(n, h, p, r);
=======
    prf("build subagg: %V %V\n", sag->projection, sag->groupings);
    return cont(bk->h,
                do_subagg,
                register_perf(bk->ev, n),
                resolve_cfg(bk, n, 0),
                sag);
>>>>>>> 59c8589c
}

static void build_grouping(block bk, bag b, uuid n, execf *e, flushf *f)
{
    aggbuilder ba = table_find(aggbuilders, blookupv(b, n, sym(type)));
    vector groupings = blookup_vector(bk->h, b, n, sym(groupings));
    table *groups = allocate(bk->h, sizeof(struct table));
    *groups = 0;
    *e = cont(bk->h,exec_grouping,
              bk->h, ba, cfg_next(bk, b, n),
              register_perf(bk->ev, n), groups,
              groupings,
              allocate_vector(bk->h, vector_length(groupings)));
}

void register_aggregate_builders(table builders)
{
    aggbuilders = create_value_table(init);
    table_set(builders, intern_cstring("subagg"), build_subagg);
    table_set(builders, intern_cstring("subaggtail"), build_subagg_tail);
<<<<<<< HEAD
    table_set(builders, intern_cstring("sum"), build_grouping);
    table_set(builders, intern_cstring("join"), build_grouping);
    table_set(builders, intern_cstring("sort"), build_grouping);

    // aggbuilders get called on a case by case basis by
    // the grouper
    table_set(aggbuilders, intern_cstring("sum"), build_simple_agg);
    table_set(aggbuilders, intern_cstring("min"), build_simple_agg);
    table_set(aggbuilders, intern_cstring("max"), build_simple_agg);
    table_set(aggbuilders, intern_cstring("join"), build_join);
    table_set(aggbuilders, intern_cstring("sort"), build_sort);
=======
    table_set(builders, intern_cstring("sum"), build_double_agg);
    table_set(builders, intern_cstring("max"), build_double_agg);
    table_set(builders, intern_cstring("min"), build_double_agg);    
    table_set(builders, intern_cstring("join"), build_join);
    table_set(builders, intern_cstring("sort"), build_sort);
>>>>>>> 59c8589c
}<|MERGE_RESOLUTION|>--- conflicted
+++ resolved
@@ -25,7 +25,6 @@
                         table *, value, value, vector, vector,
                         heap, perf, value *);
 static void do_sort(execf n, perf p,
-<<<<<<< HEAD
                     table *targets, value key, value out, vector proj, vector pk,
                     heap h, perf pp, value *r)
 {
@@ -36,77 +35,28 @@
         x = allocate_pqueue(h, order_values);
         // make a new key idiot
         table_set(*targets,pk, x);
-=======
-                    table *targets, value key, value out, vector grouping, vector pk,
-                    heap h, perf pp, operator op, value *r)
-{
-    start_perf(p, op);
-    
-    if (op == op_insert) {
-        extract(pk, grouping, r);
-                
-        pqueue x;
-        if (!(x = table_find(*targets, pk))) {
-            x = allocate_pqueue(h, order_values);
-            // make a new key idiot
-            table_set(*targets,pk, x);
-        }
-        pqueue_insert(x, lookup(r, key));
->>>>>>> 59c8589c
     }
     pqueue_insert(x, lookup(r, key));
-
-<<<<<<< HEAD
-=======
-    if (op == op_flush) {
-        table_foreach(*targets, pk, x) {
-            pqueue q = x;
-            value v;
-            int count = 1;
-            copyout(r, grouping, pk);
-            // ok, i think there is a faster way here..but
-            while (v = pqueue_pop(q)){
-                store(r, key, v);                            
-                // xxx - small int representation
-                store(r, out, box_float(count++));
-                apply(n, h, p, op_insert, r);
-            }
-        }
-        apply(n, h, p, op_flush, r);
-        *targets = allocate_table((*targets)->h, key_from_pointer, compare_pointer);
-    }
-    if (op == op_close) {
-        apply(n, h, p, op_close, r);
-    }
->>>>>>> 59c8589c
     stop_perf(p, pp);
 }
 
 static void build_sort(block bk, bag b, uuid n, execf *e, flushf *f)
 {
-<<<<<<< HEAD
+    vector groupings = blookup_vector(bk->h, b, n, sym(groupings));
+    if (!groupings) groupings = allocate_vector(bk->h, 0);
+    vector pk = allocate_vector(bk->h, vector_length(groupings));
+    table *targets = allocate(bk->h, sizeof(table));
+    *targets = create_value_vector_table(bk->h);
+
     *e =  cont(bk->h,
                do_sort,
                cfg_next(bk, b, n),
                register_perf(bk->ev, n),
-               0, 0, 0, 0, 0);
-=======
-    vector groupings = table_find(n->arguments, sym(groupings));
-    if (!groupings) groupings = allocate_vector(bk->h, 0);
-    vector pk = allocate_vector(bk->h, vector_length(groupings));
-    table *targets = allocate(bk->h, sizeof(table));
-    *targets = create_value_vector_table(bk->h);
-    
-    return cont(bk->h,
-                do_sort,
-                resolve_cfg(bk, n, 0),
-                register_perf(bk->ev, n),
-                targets,
-                table_find(n->arguments, sym(value)),
-                table_find(n->arguments, sym(return)),
-                groupings,
-                pk);
->>>>>>> 59c8589c
+               targets,
+               blookupv(b, n, sym(value)),
+               blookupv(b, n, sym(return)),
+               groupings,
+               pk);
 }
 
 
@@ -126,55 +76,11 @@
 
 static void join_flush(value out, pqueue q, execf n, heap h, perf p, value *r)
 {
-<<<<<<< HEAD
     buffer composed = allocate_string(h);
     join_key jk;
     while ((jk = (join_key)pqueue_pop(q))){
         buffer_append(composed, jk->token->body, jk->token->length);
         buffer_append(composed, jk->with->body, jk->with->length);
-=======
-    start_perf(p, op);
-
-    if (op == op_insert) {
-        extract(pk, groupings, r);
-        pqueue x;
-
-        if (!*groups)
-            *groups = create_value_vector_table(h);
-
-        if (!(x = table_find(*groups, pk))) {
-            vector new_pk = allocate_vector(h, vector_length(groupings));
-            extract(new_pk, groupings, r);
-            x = allocate_pqueue(h, order_join_keys);
-            table_set(*groups, new_pk, x);
-        } 
-        join_key jk = allocate(h, sizeof(struct join_key));
-        jk->index = lookup(r, index);
-
-        // xxx - coerce everything to a string
-        jk->token = lookup(r, token);
-        jk->with = lookup(r, with);
-        pqueue_insert(x, jk);
-    }
-
-    if (op == op_flush) {
-        if (*groups){
-            table_foreach(*groups, pk, x) {
-                pqueue q = x;
-                buffer composed = allocate_string(h);
-                copyout(r, groupings, pk);
-                join_key jk;
-                while (jk = (join_key)pqueue_pop(q)){
-                    buffer_append(composed, jk->token->body, jk->token->length);
-                    buffer_append(composed, jk->with->body, jk->with->length);
-                }
-                store(r, out, intern_buffer(composed));
-                apply(n, h, p, op_insert, r);
-            }
-        }
-        apply(n, h, p, op_flush, r);
-        *groups = 0;
->>>>>>> 59c8589c
     }
     store(r, out, intern_buffer(composed));
     apply(n, h, p, r);
@@ -192,15 +98,9 @@
     pqueue_insert(q, jk);
 }
 
-<<<<<<< HEAD
-static execf build_join(heap h, bag b, uuid n)
-{
+ static execf build_join(heap h, bag b, uuid n)
+ {
     return cont(h,
-=======
-    prf ("jion %V\n", groupings);
-    
-    return cont(bk->h,
->>>>>>> 59c8589c
                 do_join,
                 allocate_pqueue(h, order_join_keys),
                 blookupv(b, n, sym(token)),
@@ -210,6 +110,7 @@
 
 typedef double (*dubop)(double, double);
 
+// these should use generic comparator
 static double op_min(double a, double b)
 {
     return (a<b)?a:b;
@@ -224,49 +125,6 @@
 }
 
 
-
-<<<<<<< HEAD
-
-typedef double (*dubop)(double, double);
-
-// this should use
-static double op_min(double a, double b)
-{
-    return (a<b)?a:b;
-}
-=======
-static CONTINUATION_8_4(do_double_agg, execf, perf, dubop, table*, vector, value, value, vector, heap, perf, operator, value *);
-static void do_double_agg(execf n, perf p, dubop dop,
-                          table *targets, vector grouping, value src, value dst, vector pk,
-                          heap h, perf pp, operator op, value *r)
-{
-    start_perf(p, op);
-    
-    if (op == op_insert) {
-        extract(pk, grouping, r);
-        double *x;
-        double *z = lookup(r, src);
-        if (!(x = table_find(*targets, pk))) {
-            x = allocate((*targets)->h, sizeof(double *));
-            *x = *z;
-            vector key = allocate_vector((*targets)->h, vector_length(grouping));
-            extract(key, grouping, r);
-            table_set(*targets, key, x);
-        } else *x = dop(*x,*z);
-    }
->>>>>>> 59c8589c
-
-static double op_max(double a, double b)
-{
-    return (a>b)?a:b;
-}
-
-static double op_sum(double a, double b)
-{
-    return a+b;
-}
-
-<<<<<<< HEAD
 static CONTINUATION_2_3(simple_agg_flush, value, value, heap, perf, value *);
 static void simple_agg_flush(value x, value dst, heap h, perf pp, value *r)
 {
@@ -301,30 +159,6 @@
               simple_agg_flush,
               x,
               blookupv(b, n, sym(return)));
-=======
-static execf build_double_agg(block bk, node n, execf *arms)
-{
-    vector groupings = table_find(n->arguments, sym(groupings));
-    if (!groupings) groupings = allocate_vector(bk->h, 0);
-    vector pk = allocate_vector(bk->h, vector_length(groupings));
-    table *targets = allocate(bk->h, sizeof(table));
-    *targets = create_value_vector_table(bk->h);
-    dubop op;
-
-    if (n->type == sym(max)) op = op_max;
-    if (n->type == sym(min)) op = op_min;
-    if (n->type == sym(sum)) op = op_sum;
-    return cont(bk->h,
-                do_double_agg,
-                resolve_cfg(bk, n, 0),
-                register_perf(bk->ev, n),
-                op,
-                targets,
-                groupings,
-                table_find(n->arguments, sym(value)),
-                table_find(n->arguments, sym(return)),
-                pk);
->>>>>>> 59c8589c
 }
 
 typedef struct subagg {
@@ -439,8 +273,6 @@
     sag->gkey = allocate_vector(bk->h, vector_length(sag->groupings));
     sag->pass = blookupv(b, n,sym(pass));
     sag->regs = bk->regs;
-<<<<<<< HEAD
-
     *e = cont(bk->h,
               do_subagg,
               register_perf(bk->ev, n),
@@ -493,14 +325,6 @@
     }
     apply(x, h, p, r);
     apply(n, h, p, r);
-=======
-    prf("build subagg: %V %V\n", sag->projection, sag->groupings);
-    return cont(bk->h,
-                do_subagg,
-                register_perf(bk->ev, n),
-                resolve_cfg(bk, n, 0),
-                sag);
->>>>>>> 59c8589c
 }
 
 static void build_grouping(block bk, bag b, uuid n, execf *e, flushf *f)
@@ -521,7 +345,6 @@
     aggbuilders = create_value_table(init);
     table_set(builders, intern_cstring("subagg"), build_subagg);
     table_set(builders, intern_cstring("subaggtail"), build_subagg_tail);
-<<<<<<< HEAD
     table_set(builders, intern_cstring("sum"), build_grouping);
     table_set(builders, intern_cstring("join"), build_grouping);
     table_set(builders, intern_cstring("sort"), build_grouping);
@@ -533,11 +356,4 @@
     table_set(aggbuilders, intern_cstring("max"), build_simple_agg);
     table_set(aggbuilders, intern_cstring("join"), build_join);
     table_set(aggbuilders, intern_cstring("sort"), build_sort);
-=======
-    table_set(builders, intern_cstring("sum"), build_double_agg);
-    table_set(builders, intern_cstring("max"), build_double_agg);
-    table_set(builders, intern_cstring("min"), build_double_agg);    
-    table_set(builders, intern_cstring("join"), build_join);
-    table_set(builders, intern_cstring("sort"), build_sort);
->>>>>>> 59c8589c
 }