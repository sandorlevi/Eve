--- conflicted
+++ resolved
@@ -61,22 +61,15 @@
                               ignore, ignore);
     }
 
-
     // scopes is a bag, which we're going to ...upgrade to a bag bag
-<<<<<<< HEAD
     edb_foreach_ev(s, e, sym(scope), v, m) {
         process p;
         if ((p = table_find(pb->processes, e))){
             prf("pouring the passed scope definition into the legit active bag %p\n", table_find(pb->persisted, v));
             apply(p->ev->bag_bag->commit, table_find(pb->persisted, v));
             table_set(pb->persisted, v, p->ev->bag_bag);
-=======
-    edb_foreach_ev(s, e, sym(scopes), v, m) {
-        process p = table_find(pb->processes, e);
-        if(!p) {
+        } else {
             prf("No process found for %v scopes\n", e);
-            continue;
->>>>>>> b91338c0
         }
         apply(p->ev->bag_bag->commit, table_find(pb->persisted, v));
         table_set(pb->persisted, v, p->ev->bag_bag);
