--- conflicted
+++ resolved
@@ -90,15 +90,10 @@
             estring source = v;
             bag compiler_bag;
             uuid compiler_id = generate_uuid();
-<<<<<<< HEAD
             bag n = compile_eve(p->h,
                                 alloca_wrap_buffer(source->body, source->length),
                                 false);
-=======
-            vector n = compile_eve(p->h,
-                                   alloca_wrap_buffer(source->body, source->length),
-                                   pb->tracing, &compiler_bag);
->>>>>>> 59c8589c
+
             table_set(p->scopes, sym(compiler), compiler_id);
             table_set(p->persisted, compiler_id, compiler_bag);
 
