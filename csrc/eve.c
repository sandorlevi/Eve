--- conflicted
+++ resolved
@@ -96,20 +96,17 @@
     
 
     heap hc = allocate_rolling(pages, sstring("eval"));
-<<<<<<< HEAD
-    bag b = compile_eve(h, source, false);
-    evaluation ev = build_evaluation(h, sym(http-server), scopes, persisted, (evaluation_result)ignore, cont(h, handle_error_terminal), b);
-=======
-    vector n = compile_eve(h, source, enable_tracing, &compiler_bag);
-    evaluation ev = build_evaluation(h, sym(http-server), scopes, persisted, ignore, cont(h, handle_error_terminal), n);
+    bag n = compile_eve(h, source, enable_tracing);
+    evaluation ev = build_evaluation(h, sym(http-server), scopes, persisted,
+                                     (evaluation_result)ignore,
+                                     cont(h, handle_error_terminal), n);
     vector_insert(ev->default_scan_scopes, stid);
     vector_insert(ev->default_insert_scopes, stid);
 
     edb in = create_edb(h, 0);
     apply(in->b.insert, generate_uuid(), sym(tag), sym(initialize), 1, 0);
     inject_event(ev, (bag)in);
-          
->>>>>>> 59c8589c
+
     create_http_server(create_station(0, port), ev, pb);
     prf("\n----------------------------------------------\n\nEve started. Running at http://localhost:%d\n\n",port);
 }
@@ -299,9 +296,9 @@
     table_set(scopes, sym(timer), tid);
 
     heap hc = allocate_rolling(pages, sstring("eval"));
-    vector n = compile_eve(h, membership_source, enable_tracing, &compiler_bag);
+    bag n = compile_eve(h, membership_source, enable_tracing);
     evaluation ev = build_evaluation(h, sym(membership), scopes, persisted,
-                                     ignore, cont(h, handle_error_terminal), n);
+                                     (evaluation_result)ignore, cont(h, handle_error_terminal), n);
     bag tb = timer_bag_init(ev);
     table_set(persisted, tid, tb);
     bag ub = udp_bag_init(ev);    
@@ -352,13 +349,10 @@
 
     // depends on uuid layout, package.c, and other fragilizites
     unsigned char fixed_uuid[12] = {0x80, 0, 0, 0, 0, 0, 0, 0, 0, 0, 0, 1};
-<<<<<<< HEAD
-    estring static_server = blookupv(static_bag, intern_uuid(fixed_uuid), sym(server));
-=======
+
     uuid percent_one = intern_uuid(fixed_uuid);
     estring static_server = lookupv((edb)static_bag, percent_one, sym(server));
-    
->>>>>>> 59c8589c
+
     if (default_behaviour)
         start_http_server(alloca_wrap_buffer(static_server->body, static_server->length));
 
