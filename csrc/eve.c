#include <runtime.h>
#include <http/http.h>
#include <bswap.h>
#include <luanne.h>

static boolean enable_tracing = false;
static bag compiler_bag;
static char *exec_path;
static int port = 8080;

//filesystem like tree namespace
#define register(__bag, __url, __content, __name)\
 {\
    extern unsigned char __name##_start, __name##_end;\
    unsigned char *s = &__name##_start, *e = &__name##_end;\
    uuid n = generate_uuid();\
    apply(__bag->insert, e, sym(url), sym(__url), 1, 0);           \
    apply(__bag->insert, e, sym(body), intern_string(s, e-s), 1, 0);       \
    apply(__bag->insert, e, sym(content-type), sym(__content_type), 1, 0); \
 }

int atoi( const char *str );

station create_station(unsigned int address, unsigned short port) {
    void *a = allocate(init,6);
    unsigned short p = htons(port);
    memset(a, 0, 6);
    memcpy (a+4, &p, 2);
    return(a);
}


extern void init_json_service(http_server, uuid, boolean, bag, char*);
extern int strcmp(const char *, const char *);
static buffer read_file_or_exit(heap, char *);

// @FIXME: Once we abstract the terminal behind a session, we no longer need a special-cased error handler.
// See `send_error` in json_request.c
static void send_error_terminal(heap h, char* message, bag data, uuid data_id)
{
    void * address = __builtin_return_address(1);
    string stack = allocate_string(h);
    // xxx - figure out why stack trace is busted :/
    //    get_stack_trace(&stack);

    prf("ERROR: %s\n  stage: executor\n", message);

    if(data != 0) {
      string data_string = edb_dump(h, (edb)data);
      prf("  data: ⦑%v⦒\n%b", data_id, data_string);
    }
    destroy(h);
}
static CONTINUATION_0_3(handle_error_terminal, char *, bag, uuid);
static void handle_error_terminal(char * message, bag data, uuid data_id) {
    heap h = allocate_rolling(pages, sstring("error handler"));
    send_error_terminal(h, message, data, data_id);
}




static bag static_content(heap h)
{
    bag b = (bag)create_edb(h, 0);
    register(b, "/", "text/html", index);
    register(b, "/js/microReact.js", "application/javascript", microReact_js);
    register(b, "/js/codemirror.js", "application/javascript", codemirror_js);
    register(b, "/js/codemirror.css", "text/css", codemirror_css);
    register(b, "/examples/todomvc.css", "text/css", todomvc_css);
    register(b, "/js/commonmark.js", "application/javascript", commonmark_js);
    register(b, "/js/system.js", "application/javascript", system_js);
    register(b, "/js/util.js", "application/javascript", util_js);
    register(b, "/js/client.js", "application/javascript", client_js);
    register(b, "/js/renderer.js", "application/javascript", renderer_js);
    register(b, "/js/editor.js", "application/javascript", editor_js);
    return b;
}


// with the input/provides we can special case less of this
// this really gets folded in with run_test and just becomes boot-with-eve
static void run_eve_http_server(char *x)
{
    buffer b = read_file_or_exit(init, x);
    heap h = allocate_rolling(pages, sstring("command line"));
    table scopes = create_value_table(h);
    table persisted = create_value_table(h);

    process_bag pb  = process_bag_init(persisted);
    uuid pid = generate_uuid();
    table_set(persisted, pid, pb);

    bag fb = (bag)filebag_init(sstring(pathroot));
    uuid fid = generate_uuid();
    table_set(persisted, fid, fb);

    table_set(scopes, sym(file), fid);
    table_set(scopes, sym(process), pid);

    heap hc = allocate_rolling(pages, sstring("eval"));
    vector n = compile_eve(h, b, false, &compiler_bag);
    evaluation ev = build_evaluation(h, sym(http-server), scopes, persisted, ignore, cont(h, handle_error_terminal), n);
    create_http_server(create_station(0, port), ev, pb);
    prf("\n----------------------------------------------\n\nEve started. Running at http://localhost:%d\n\n",port);
}

typedef struct command {
    char *single, *extended, *help;
    boolean argument;
    void (*f)(char *);
} *command;

static void do_port(char *x)
{
    port = atoi(x);
}

static void do_tracing(char *x)
{
    enable_tracing = true;
}

static void do_parse(char *x)
{
    interpreter c = get_lua();
    lua_run_module_func(c, read_file_or_exit(init, x), "parser", "printParse");
    free_lua(c);
}

static void do_analyze(char *x)
{
    interpreter c = get_lua();
    lua_run_module_func(c, read_file_or_exit(init, x), "compiler", "analyzeQuiet");
    free_lua(c);
}

static CONTINUATION_0_1(end_read, reader);
static void end_read(reader r)
{
    apply(r, 0, 0);
}

static command commands;

static void print_help(char *x);

static struct command command_body[] = {
    {"p", "parse", "parse and print structure", true, do_parse},
    {"a", "analyze", "parse order print structure", true, do_analyze},
    {"s", "serve", "use the subsequent eve file to serve http requests", true, run_eve_http_server},
    {"P", "port", "serve http on passed port", true, do_port},
    {"h", "help", "print help", false, print_help},
    {"t", "tracing", "enable per-statement tracing", false, do_tracing},
    //    {"R", "resolve", "implication resolver", false, 0},
};

static void print_help(char *x)
{
    for (int j = 0; (j < sizeof(command_body)/sizeof(struct command)); j++) {
        command c = &commands[j];
        prf("-%s --%s %s\n", c->single, c->extended, c->help);
    }
    exit(0);
}

int main(int argc, char **argv)
{
    init_runtime();
    bag root = (bag)create_edb(init, 0);
    commands = command_body;

    //    init_request_service(root);

    for (int i = 1; i < argc ; i++) {
        command c = 0;
        for (int j = 0; !c &&(j < sizeof(command_body)/sizeof(struct command)); j++) {
            command d = &commands[j];
            if (argv[i][0] == '-') {
                if (argv[i][1] == '-') {
                    if (!strcmp(argv[i]+2, d->extended)) c = d;
                } else {
                    if (!strcmp(argv[i]+1, d->single)) c = d;
                }
            }
        }
        if (c) {
            c->f(argv[i+1]);
            if (c->argument) i++;
        } else {
            prf("\nUnknown flag %s, aborting\n", argv[i]);
            exit(-1);
        }
    }

<<<<<<< HEAD
    http_server h = create_http_server(create_station(0, port), server_eve);
    register(h, "/", "text/html", index);
    register(h, "/js/microReact.js", "application/javascript", microReact_js);
    register(h, "/js/codemirror.js", "application/javascript", codemirror_js);
    register(h, "/js/codemirror.css", "text/css", codemirror_css);
    register(h, "/examples/todomvc.css", "text/css", todomvc_css);
    register(h, "/js/commonmark.js", "application/javascript", commonmark_js);
    register(h, "/js/system.js", "application/javascript", system_js);

    register(h, "/js/util.js", "application/javascript", util_js);
    register(h, "/js/client.js", "application/javascript", client_js);
    register(h, "/js/renderer.js", "application/javascript", renderer_js);
    register(h, "/js/editor.js", "application/javascript", editor_js);
    register(h, "/js/db.js", "application/javascript", db_js);

    // TODO: figure out a better way to manage multiple graphs
    init_json_service(h, root, enable_tracing, compiler_bag, exec_path);

    prf("\n----------------------------------------------\n\nEve started. Running at http://localhost:%d\n\n",port);

    vector_foreach(tests, t)
        run_test(root, read_file_or_exit(init, t), enable_tracing);

=======
>>>>>>> 28707ee8
    unix_wait();
}

buffer read_file_or_exit(heap h, char *path)
{
    buffer b = read_file(h, path);

    if (b) {
        return b;
    } else {
        printf("can't read a file: %s\n", path);
        exit(1);
    }
}<|MERGE_RESOLUTION|>--- conflicted
+++ resolved
@@ -74,6 +74,7 @@
     register(b, "/js/client.js", "application/javascript", client_js);
     register(b, "/js/renderer.js", "application/javascript", renderer_js);
     register(b, "/js/editor.js", "application/javascript", editor_js);
+    register(b, "/js/db.js", "application/javascript", db_js);
     return b;
 }
 
@@ -193,32 +194,6 @@
         }
     }
 
-<<<<<<< HEAD
-    http_server h = create_http_server(create_station(0, port), server_eve);
-    register(h, "/", "text/html", index);
-    register(h, "/js/microReact.js", "application/javascript", microReact_js);
-    register(h, "/js/codemirror.js", "application/javascript", codemirror_js);
-    register(h, "/js/codemirror.css", "text/css", codemirror_css);
-    register(h, "/examples/todomvc.css", "text/css", todomvc_css);
-    register(h, "/js/commonmark.js", "application/javascript", commonmark_js);
-    register(h, "/js/system.js", "application/javascript", system_js);
-
-    register(h, "/js/util.js", "application/javascript", util_js);
-    register(h, "/js/client.js", "application/javascript", client_js);
-    register(h, "/js/renderer.js", "application/javascript", renderer_js);
-    register(h, "/js/editor.js", "application/javascript", editor_js);
-    register(h, "/js/db.js", "application/javascript", db_js);
-
-    // TODO: figure out a better way to manage multiple graphs
-    init_json_service(h, root, enable_tracing, compiler_bag, exec_path);
-
-    prf("\n----------------------------------------------\n\nEve started. Running at http://localhost:%d\n\n",port);
-
-    vector_foreach(tests, t)
-        run_test(root, read_file_or_exit(init, t), enable_tracing);
-
-=======
->>>>>>> 28707ee8
     unix_wait();
 }
 
