#include <runtime.h>
#include <unix.h>
#include <http/http.h>
#include <bswap.h>
#include <stdio.h>
#include <luanne.h>


station create_station(unsigned int address, unsigned short port) {
    void *a = allocate(init,6);
    unsigned short p = htons(port);
    memset(a, 0, 6);
    memcpy (a+4, &p, 2);
    return(a);
}


extern void init_json_service(http_server);
extern int strcmp(const char *, const char *);
static buffer read_file_or_exit(heap, char *);

bag my_awesome_bag;

int main(int argc, char **argv)
{
    init_runtime();

    uuid u = generate_uuid();
    my_awesome_bag = create_bag(efalse);
    //    insertron b = cont(init, edb_insert, my_awesome_bag);
    table scopes = allocate_table(init, key_from_pointer, compare_pointer);
<<<<<<< HEAD
    def(scopes, "session", my_awesome_bag);
    def(scopes, "transient", my_awesome_bag);
    def(scopes, "history", my_awesome_bag);
    def(scopes, "external", my_awesome_bag);
        
=======
    def(scopes, "session", b);
    def(scopes, "transient", b);
    def(scopes, "history", b);
    def(scopes, "external", b)

>>>>>>> 1c824dd6
    interpreter c = build_lua(my_awesome_bag, scopes);

    for (int i = 1; i <argc ; i++) {
        if (!strcmp(argv[i], "-e")) {
            buffer b = read_file_or_exit(init, argv[++i]);
            execute(lua_compile_eve(c, b, true));
        }
        if (!strcmp(argv[i], "-parse")) {
            lua_run_module_func(c, read_file_or_exit(init, argv[++i]), "parser", "printParse");
            return 0;
        }
        if (!strcmp(argv[i], "-analyze")) {
            lua_run_module_func(c, read_file_or_exit(init, argv[++i]), "compiler", "analyze");
            return 0;
        }
        if (!strcmp(argv[i], "-resolve")) {
            lua_run_module_func(c, read_file_or_exit(init, argv[++i]), "implicationResolver", "testCollect");
            return 0;
        }
        if (!strcmp(argv[i],"-l")) {
            lua_run(c, read_file_or_exit(init, argv[++i]));
        }
    }

    http_server h = create_http_server(init, create_station(0, 8080));
    extern unsigned char index_start, index_end;
    register_static_content(h, "/", "text/html", wrap_buffer(init, &index_start,
                                                             &index_end - &index_start));


    extern unsigned char renderer_start, renderer_end;
    register_static_content(h, "/jssrc/renderer.js",
                            "application/javascript",
                            wrap_buffer(init,  &renderer_start,
                                        &renderer_end -  &renderer_start));

    init_json_service(h);

    printf("\n----------------------------------------------\n\nEve started. Running at http://localhost:8080\n\n");
    unix_wait();
}

buffer read_file_or_exit(heap h, char *path)
{
    buffer b = read_file(h, path);

    if (b) {
        return b;
    } else {
        printf("can't read a file: %s\n", path);
        exit(1);
    }
}<|MERGE_RESOLUTION|>--- conflicted
+++ resolved
@@ -26,22 +26,16 @@
     init_runtime();
 
     uuid u = generate_uuid();
-    my_awesome_bag = create_bag(efalse);
+    bag b = create_bag(efalse);
     //    insertron b = cont(init, edb_insert, my_awesome_bag);
     table scopes = allocate_table(init, key_from_pointer, compare_pointer);
-<<<<<<< HEAD
-    def(scopes, "session", my_awesome_bag);
-    def(scopes, "transient", my_awesome_bag);
-    def(scopes, "history", my_awesome_bag);
-    def(scopes, "external", my_awesome_bag);
         
-=======
     def(scopes, "session", b);
     def(scopes, "transient", b);
     def(scopes, "history", b);
     def(scopes, "external", b)
 
->>>>>>> 1c824dd6
+
     interpreter c = build_lua(my_awesome_bag, scopes);
 
     for (int i = 1; i <argc ; i++) {
