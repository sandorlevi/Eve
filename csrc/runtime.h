#include <math.h>
#include <core/core.h>
#include <unix/unix.h>
#include <types.h>

<<<<<<< HEAD
=======
typedef enum {
    op_insert = 1,
    op_flush,
    op_close
} operator;

>>>>>>> 59c8589c
u64 key_of(value);
boolean equals(value, value);

typedef value eboolean;
extern heap efence;

void print(buffer, value);


typedef struct bag *bag;

void init_runtime();

void error(char *);

typedef long multiplicity;

#define UUID_LENGTH 12

uuid generate_uuid();

void uuid_base_print(char *, void *);
uuid parse_uuid(string c);
string aprintf(heap h, char *fmt, ...);
void bbprintf(string b, string fmt, ...);

#define pages (tcontext()->page_heap)
#define init (tcontext()->h)

typedef struct perf {
    int count;
    ticks start;
    ticks time;
    int trig;
} *perf;

typedef closure(execf, heap, perf, value *);
typedef closure(flushf);

#define def(__s, __v, __i)  table_set(__s, intern_string((unsigned char *)__v, cstring_length((char *)__v)), __i);

void print_value(buffer, value);

typedef struct evaluation *evaluation;
typedef struct block *block;


static value compress_fat_strings(value v)
{
    if (type_of(v) == estring_space) {
        estring x = v;
        if (x->length > 64) return(sym(...));
    }
    return v;
}

#include <edb.h>
#include <multibag.h>

typedef closure(evaluation_result, multibag, multibag, boolean);

struct block {
    heap h;
    int regs;
    string name;
    execf head;
    flushf flush;
    evaluation ev;
    table nmap;
    uuid start;
    vector cleanup;
};

typedef closure(error_handler, char *, bag, uuid);
typedef closure(bag_handler, bag);
typedef closure(bag_block_handler, bag, vector, vector); // source, inserts, removes

typedef void (*commit_function)(multibag backing, multibag delta, closure(finish, boolean));

struct evaluation  {
    heap h;
    estring name;
    heap working; // lifetime is a whole f-t pass
    error_handler error;

    table scopes;
    multibag t_input;
    multibag block_t_solution;
    multibag block_f_solution;
    multibag f_solution;
    multibag last_f_solution;
    multibag t_solution;
    multibag t_solution_for_f;

    vector blocks;
    bag event_bag;

    table counters;
    ticks t;
    boolean non_empty;
    evaluation_result complete;

    thunk terminal;
    thunk run;
    ticks cycle_time;

    vector default_scan_scopes;
    vector default_insert_scopes; // really 'session'
    bag bag_bag;

    bag_block_handler inject_blocks;
    commit_function commit;
};


void execute(evaluation);

table builders_table();
block build(evaluation e, bag b, uuid root);
table start_fixedpoint(heap, table, table, table);
void close_evaluation(evaluation);

extern char *pathroot;

<<<<<<< HEAD
bag compile_eve(heap h, buffer b, boolean tracing);
=======
vector compile_eve(heap h, buffer b, boolean tracing, bag *compiler_bag);
>>>>>>> 59c8589c

evaluation build_evaluation(heap h, estring name,
                            table scopes, table persisted,
                            evaluation_result e, error_handler error,
                            bag compiled);

void run_solver(evaluation s);
void inject_event(evaluation, bag);
void block_close(block);
bag init_request_service();

bag filebag_init(buffer);
extern thunk ignore;

static void get_stack_trace(string *out)
{
    void **stack = 0;
    asm("mov %%rbp, %0": "=rm"(stack)::);
    while (*stack) {
        stack = *stack;
        void * addr = *(void **)(stack - 1);
        if(addr == 0) break;
        bprintf(*out, "0x%016x\n", addr);
    }
}

void merge_scan(evaluation ev, vector scopes, int sig, listener result, value e, value a, value v);


bag init_debug_bag(evaluation ev);
bag init_bag_bag(evaluation ev);

typedef struct process_bag *process_bag;
process_bag process_bag_init(multibag, boolean);

typedef closure(object_handler, bag, uuid);
object_handler create_json_session(heap h, evaluation ev, endpoint down);
evaluation process_resolve(process_bag, uuid);


<<<<<<< HEAD
bag connect_postgres(station s, estring user, estring password, estring database);
bag env_init();
bag start_log(bag base, char *filename);
=======
static CONTINUATION_3_1(fill_bag, bag, value*, value *, value);
static void fill_bag(bag target, value *e, value *a, value v)
{
    value z = v;
    if (type_of(v) == estring_space) {
        estring s = v;
        if (s->length > 64) z = sym(....);
    }
    if (!*e) {*e = v; return;}
    if (!*a) {*a = v; return;}
    apply(target->insert, *e, *a, v, 1, 0);
    *e = *a = 0;
}
>>>>>>> 59c8589c


static inline value blookupv(bag b, value e, value a)
{
    return lookupv((edb)b, e, a);
}

<<<<<<< HEAD
static inline vector blookup_vector(heap h, bag b, value e, value a)
{
    return lookup_vector(h, (edb)b, e, a);
}
=======
bag connect_postgres(station s, estring user, estring password, estring database);
bag env_init();
bag start_log(bag base, char *filename);
void serialize_edb(buffer dest, edb db);
bag udp_bag_init();
bag timer_bag_init();

station create_station(unsigned int address, unsigned short port);
void init_station();
extern heap station_heap;
>>>>>>> 59c8589c
<|MERGE_RESOLUTION|>--- conflicted
+++ resolved
@@ -3,15 +3,7 @@
 #include <unix/unix.h>
 #include <types.h>
 
-<<<<<<< HEAD
-=======
-typedef enum {
-    op_insert = 1,
-    op_flush,
-    op_close
-} operator;
 
->>>>>>> 59c8589c
 u64 key_of(value);
 boolean equals(value, value);
 
@@ -136,11 +128,7 @@
 
 extern char *pathroot;
 
-<<<<<<< HEAD
 bag compile_eve(heap h, buffer b, boolean tracing);
-=======
-vector compile_eve(heap h, buffer b, boolean tracing, bag *compiler_bag);
->>>>>>> 59c8589c
 
 evaluation build_evaluation(heap h, estring name,
                             table scopes, table persisted,
@@ -181,25 +169,9 @@
 evaluation process_resolve(process_bag, uuid);
 
 
-<<<<<<< HEAD
 bag connect_postgres(station s, estring user, estring password, estring database);
 bag env_init();
 bag start_log(bag base, char *filename);
-=======
-static CONTINUATION_3_1(fill_bag, bag, value*, value *, value);
-static void fill_bag(bag target, value *e, value *a, value v)
-{
-    value z = v;
-    if (type_of(v) == estring_space) {
-        estring s = v;
-        if (s->length > 64) z = sym(....);
-    }
-    if (!*e) {*e = v; return;}
-    if (!*a) {*a = v; return;}
-    apply(target->insert, *e, *a, v, 1, 0);
-    *e = *a = 0;
-}
->>>>>>> 59c8589c
 
 
 static inline value blookupv(bag b, value e, value a)
@@ -207,12 +179,10 @@
     return lookupv((edb)b, e, a);
 }
 
-<<<<<<< HEAD
 static inline vector blookup_vector(heap h, bag b, value e, value a)
 {
     return lookup_vector(h, (edb)b, e, a);
 }
-=======
 bag connect_postgres(station s, estring user, estring password, estring database);
 bag env_init();
 bag start_log(bag base, char *filename);
@@ -222,5 +192,4 @@
 
 station create_station(unsigned int address, unsigned short port);
 void init_station();
-extern heap station_heap;
->>>>>>> 59c8589c
+extern heap station_heap;