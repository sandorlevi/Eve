--- conflicted
+++ resolved
@@ -356,85 +356,7 @@
         }
     } while(again);
 
-<<<<<<< HEAD
     ev->commit(ev->t_solution, ev->t_input, cont(ev->working, fp_complete, ev, counts, start_time));
-=======
-
-
-    // xxx - clear out the new bags before anything else
-    if (ev->t_solution) {
-        edb bdelta = table_find(ev->t_solution, bag_bag_id);
-        if (bdelta)
-            apply(ev->bag_bag->commit, bdelta);
-    }
-
-    multibag_foreach(ev->t_solution, u, b) {
-        bag bd;
-        if (u != bag_bag_id) {
-            if (!(bd = table_find(ev->t_input, u)))
-                table_set(ev->t_input, u, bd = (bag)create_edb(ev->h, 0));
-            apply(bd->commit, b);
-        }
-    }
-
-    // why isn't the listener dispatched from the commit? - is there some
-    // questiot about interrelation of results between bags?
-    // stash here because recursion
-    multibag save_last_t = ev->t_solution;
-    multibag save_last_f = ev->last_f_solution;
-    
-    multibag_foreach(save_last_t, u, r){
-        bag b = table_find(ev->t_input, u);
-        if (b) {
-            table_foreach(((bag)b)->listeners, t, _) {
-                value k = sym(unmapped);
-                table_foreach (ev->scopes, n, u2)
-                    if (u2 == u) k = n;
-                apply((bag_handler)t, r);
-            }
-        }
-    }
-
-    ticks end_time = now();
-
-    ticks handler_time = end_time;
-    table_set(ev->counters, intern_cstring("time"), (void *)(end_time - start_time));
-    table_set(ev->counters, intern_cstring("iterations"), (void *)iterations);
-    table_set(ev->counters, intern_cstring("cycle-time"), (void *)ev->cycle_time);
-    // counters? reflection? enable them
-    apply(ev->complete, save_last_t, save_last_f);
-
-    prf ("fixedpoint %v in %t seconds, %d blocks, %V iterations, %d changes to global, %d maintains, %t seconds handler\n",
-         ev->name,
-         end_time-start_time, vector_length(ev->blocks),
-         counts,
-         multibag_count(ev->t_solution),
-         multibag_count(ev->last_f_solution),
-         now() - end_time);
-
-    // ticks max_ticks = 0;
-    // perf max_p = 0;
-    // node max_node = 0;
-    // table_foreach(ev->counters, n, pv) {
-    //     perf p = (perf) pv;
-    //     if(max_ticks < p->time) {
-    //         max_ticks = p->time;
-    //         max_p = p;
-    //         max_node = n;
-    //     }
-    // }
-
-    // vector_foreach(ev->blocks, bk)
-    //  prf("%b\n", print_dot(ev->working, bk, ev->counters));
-
-    // prf("Max node");
-    // prf(" - node: %p, kind: %v, id: %v, time: %t, count: %d\n", max_node, max_node->type, max_node->id, max_p->time, max_p->count);
-    // prf("\n\n\n");
-
-    // fix recursion properly
-    //    destroy(ev->working);
-    return true;
->>>>>>> 59c8589c
 }
 
 static void setup_evaluation(evaluation ev)
