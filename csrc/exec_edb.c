#include <runtime.h>
#include <exec.h>


static vector uuid_set(block bk, vector scopes)
{
    if (vector_length(scopes) == 0) return 0;
    vector out = allocate_vector(bk->h, vector_length(scopes));
    vector_foreach(scopes, i) {
        // we're going to soft create these scopes, but the uuids
        // remain unreferrable to the outside world
        if (isreg(i)) {
            vector_insert(out, i);
        } else {
            uuid u = table_find(bk->ev->scopes, i);
            if (!u) {
                uuid u = generate_uuid();
                prf("Unable to find context: %v. New id: %v\n", i, u);
                table_set(bk->ev->scopes, i, u);
            }
            vector_insert(out, u);
        }
    }
    return out;
}


static CONTINUATION_7_5(scan_listener,
                        execf, heap, value *, perf, value, value, value,
                        value, value, value, multiplicity, uuid);
static void scan_listener(execf n, heap h, value *r, perf p,
                          value er, value ar, value vr,
                          value e, value a, value v, multiplicity m, uuid block_id)
{
    if (m > 0) {
        store(r, er, e);
        store(r, ar, a);
        store(r, vr, v);
        apply(n, h, p, r);
    }
}

#define sigbit(__sig, __p, __r) ((sig&(1<<__p))? register_ignore: __r)

static CONTINUATION_8_3(do_scan, block, perf, execf,
                        vector, int, value, value, value,
                        heap, perf, value *);
static void do_scan(block bk, perf p, execf n,
                    vector scopes, int sig, value e, value a, value v,
                    heap h, perf pp, value *r)
{
    start_perf(p);

    // xxx scopes can contain regs here
    merge_scan(bk->ev, scopes, sig,
               cont(h, scan_listener, n, h, r, p,
                    sigbit(sig, 2, e), sigbit(sig, 1, a), sigbit(sig, 0, v)),
               lookup(r, e), lookup(r, a), lookup(r, v));

    stop_perf(p, pp);
}

static inline boolean is_cap(unsigned char x) {return (x >= 'A') && (x <= 'Z');}

static void build_scan(block bk, bag b, uuid n, execf *e, flushf *f)
{
    estring description = blookupv(b, n, sym(sig));
    int sig = 0;
    for (int i=0; i< 3; i++) {
        sig <<= 1;
        sig |= is_cap(description->body[i]);
    }
    vector name_scopes = blookup_vector(bk->h, b, n, sym(scopes));

    *e = cont(bk->h, do_scan, bk,
              register_perf(bk->ev, n),
              cfg_next(bk, b, n),
              vector_length(name_scopes)?uuid_set(bk, name_scopes):bk->ev->default_scan_scopes,
              sig,
              blookupv(b, n, sym(e)),
              blookupv(b, n, sym(a)),
              blookupv(b, n, sym(v)));
}


typedef struct insert  {
    block bk;
    perf p;
    execf n;
    multibag *target;
    heap *h;
    vector scopes;
    int deltam;
    value e, a, v;
    boolean is_t;
} *insert;

static CONTINUATION_1_3(do_insert, insert, heap, perf, value *);

static void do_insert(insert ins,
                      heap h, perf pp, value *r)
{
    start_perf(ins->p);

<<<<<<< HEAD
    vector_foreach(ins->scopes, u)
        multibag_insert(ins->target, *ins->h, u,
                        lookup(r, ins->e),
                        lookup(r, ins->a),
                        lookup(r, ins->v),
                        ins->deltam, ins->bk->name);
=======
    if (op == op_insert) {
        vector_foreach(ins->scopes, u) {
            multibag_insert(ins->target, *ins->h, lookup(r, u),
                            lookup(r, ins->e), lookup(r, ins->a), lookup(r, ins->v),
                            ins->deltam, ins->bk->name);
        }
    }
>>>>>>> 59c8589c

    apply(ins->n, h, ins->p, r);
    stop_perf(ins->p, pp);
}


static void build_mutation(block bk, bag b, uuid n, execf *e, flushf *f, int deltam)
{
    value mt = blookupv(b, n, sym(mutateType));
    insert ins = allocate(bk->h, sizeof(struct insert));

    if (mt == sym(bind)) {
        ins->h = &bk->ev->working;
        ins->is_t = false;
        ins->target = &bk->ev->f_solution;
    } else if (mt == sym(commit)) {
        ins->h = &bk->h;
        ins->is_t = true;
        ins->target = &bk->ev->t_solution_for_f;
    } else {
        prf("unknown mutation scope: %v\n", mt);
    }

<<<<<<< HEAD
    vector name_scopes = blookup_vector(bk->h, b, n, sym(scopes));
=======
    vector name_scopes = table_find(n->arguments, sym(scopes));

>>>>>>> 59c8589c
    ins->bk = bk;
    ins->p = register_perf(bk->ev, n);
    ins->n =  cfg_next(bk, b, n);
    ins->e = blookupv(b, n, sym(e));
    ins->a = blookupv(b, n, sym(a));
    ins->v = blookupv(b, n, sym(v));
    ins->deltam = deltam;
    ins->scopes = vector_length(name_scopes)?uuid_set(bk, name_scopes):bk->ev->default_insert_scopes;
    *e = cont(bk->h, do_insert, ins);
}

<<<<<<< HEAD

// merge these two
static void build_insert(block bk, bag b, uuid n, execf *e, flushf *f)
=======
static execf build_insert(block bk, node n)
>>>>>>> 59c8589c
{
    build_mutation(bk, b, n, e, f, 1);
}

static void build_remove(block bk, bag b, uuid n, execf *e, flushf *f)
{
    build_mutation(bk, b, n, e, f, -1);
}

static CONTINUATION_4_5(each_t_solution_remove,
                        evaluation, heap, uuid, multibag *,
                        value, value, value, multiplicity, uuid);
static void each_t_solution_remove(evaluation ev, heap h, uuid u, multibag *target,
                                   value e, value a, value v, multiplicity m, uuid block_id)
{
    if (m >0)
        multibag_insert(target, h, u, e, a, v, -1, block_id);
}

static CONTINUATION_4_5(each_t_remove,
                        evaluation, heap, uuid, multibag *,
                        value, value, value, multiplicity, uuid);
static void each_t_remove(evaluation ev, heap h, uuid u, multibag *target,
                          value e, value a, value v, multiplicity m, uuid block_id)
{
    if ((m >0) && ev->t_input){
        edb base = table_find(ev->t_input, u);
        if (base && (count_of(base, e, a, v) > 0)) {
            if (ev->t_solution) {
                edb t_shadow = table_find(ev->t_solution, u);
                if (t_shadow && (count_of(t_shadow, e, a, v) == -1)) return;
            }
            multibag_insert(target, h, u, e, a, v, -1, block_id);
        }
    }
}

static CONTINUATION_8_3(do_set, block, perf, execf,
                        vector, value, value, value, value,
                        heap, perf, value *);
static void do_set(block bk, perf p, execf n,
                   vector scopes, value mt,
                   value e, value a, value v,
                   heap h, perf pp, value *r)
{
    start_perf(p);

<<<<<<< HEAD
    value ev = lookup(r, e);
    value av=  lookup(r, a);
    value vv=  lookup(r, v);
    boolean should_insert = true;
    bag b;
    multibag *target;
=======
        vector_foreach(scopes, bu) {
            // xxx - right now multibag_insert this will soft create an edb, even if
            // u is not a uuid, or associated with a bag
            uuid u = lookup(r, bu);
            
            if (vv != register_ignore)
                multibag_insert(target, bk->ev->h, u, ev, av, vv, 1, bk->name);
>>>>>>> 59c8589c

    if (mt == sym(bind)) {
        target = &bk->ev->block_f_solution;
    } else {
        target = &bk->ev->block_t_solution;
    }

    vector_foreach(scopes, u) {
        if (vv != register_ignore)
            multibag_insert(target, bk->ev->h, u, ev, av, vv, 1, bk->name);

        if ((b = table_find(bk->ev->t_input, u))) {
            apply(b->scan, s_EAv,
                  cont(h, each_t_remove, bk->ev, bk->ev->working, u, target),
                  ev, av, 0);
        }
        if (bk->ev->t_solution && (b = table_find(bk->ev->t_solution, u))) {
            apply(b->scan, s_EAv,
                  cont(h, each_t_solution_remove, bk->ev, bk->ev->working, u, target),
                  ev, av, 0);
        }
    }
    apply(n, h, p, r);
}

static void build_set(block bk, bag b, uuid n, execf *e, flushf *f)
{
    vector name_scopes = blookup_vector(bk->h, b, n,sym(scope));

    *e = cont(bk->h,
              do_set,
              bk,
              register_perf(bk->ev, n),
              cfg_next(bk, b, n),
              vector_length(name_scopes)?uuid_set(bk, name_scopes):bk->ev->default_insert_scopes,
              blookupv(b, n,sym(mutateType)),
              blookupv(b, n,sym(e)),
              blookupv(b, n,sym(a)),
              blookupv(b, n,sym(v)));
}

static CONTINUATION_6_3(do_erase, perf, execf, block,
                        vector, value, value,
                        heap, perf, value *);
static void do_erase(perf p, execf n, block bk, vector scopes, value mt, value e,
                   heap h, perf pp, value *r)
{
    start_perf(p);
    bag b;
    multibag *target;
    value ev = lookup(r, e);
    if (mt == sym(bind)) {
        target = &bk->ev->block_f_solution;
    } else {
        target = &bk->ev->block_t_solution;
    }

    vector_foreach(scopes, u) {
        // xxx - this can be done in constant time rather than
        // the size of the object. the attribute tables are also
        // being left behind below, which will confuse generic join
        if ((b = table_find(bk->ev->t_input, u))) {
            apply(b->scan, s_Eav,
                  cont(h, each_t_remove, bk->ev, bk->ev->working, u, target),
                  ev, 0, 0);
        }
        if (bk->ev->t_solution && (b = table_find(bk->ev->t_solution, u))) {
            apply(b->scan, s_Eav,
                  cont(h, each_t_solution_remove, bk->ev, bk->ev->working, u, target),
                  ev, 0, 0);
        }
    }
    apply(n, h, p, r);
    stop_perf(p, pp);
}

static void build_erase(block bk, bag b, uuid n, execf *e, flushf *f)
{
    vector name_scopes = blookup_vector(bk->h, b, n,sym(scopes));

    *e = cont(bk->h, do_erase,
              register_perf(bk->ev, n),
              cfg_next(bk, b, n),
              bk,
              vector_length(name_scopes)?uuid_set(bk, name_scopes):bk->ev->default_insert_scopes,
              blookupv(b, n,sym(mutateType)),
              blookupv(b, n,sym(e)));
}

extern void register_edb_builders(table builders)
{
    table_set(builders, intern_cstring("insert"), build_insert);
    table_set(builders, intern_cstring("remove"), build_remove);
    table_set(builders, intern_cstring("set"), build_set);
    table_set(builders, intern_cstring("scan"), build_scan);
    table_set(builders, intern_cstring("erase"), build_erase);
}<|MERGE_RESOLUTION|>--- conflicted
+++ resolved
@@ -102,22 +102,13 @@
 {
     start_perf(ins->p);
 
-<<<<<<< HEAD
     vector_foreach(ins->scopes, u)
         multibag_insert(ins->target, *ins->h, u,
                         lookup(r, ins->e),
                         lookup(r, ins->a),
                         lookup(r, ins->v),
                         ins->deltam, ins->bk->name);
-=======
-    if (op == op_insert) {
-        vector_foreach(ins->scopes, u) {
-            multibag_insert(ins->target, *ins->h, lookup(r, u),
-                            lookup(r, ins->e), lookup(r, ins->a), lookup(r, ins->v),
-                            ins->deltam, ins->bk->name);
-        }
-    }
->>>>>>> 59c8589c
+
 
     apply(ins->n, h, ins->p, r);
     stop_perf(ins->p, pp);
@@ -141,12 +132,8 @@
         prf("unknown mutation scope: %v\n", mt);
     }
 
-<<<<<<< HEAD
     vector name_scopes = blookup_vector(bk->h, b, n, sym(scopes));
-=======
-    vector name_scopes = table_find(n->arguments, sym(scopes));
-
->>>>>>> 59c8589c
+
     ins->bk = bk;
     ins->p = register_perf(bk->ev, n);
     ins->n =  cfg_next(bk, b, n);
@@ -158,13 +145,8 @@
     *e = cont(bk->h, do_insert, ins);
 }
 
-<<<<<<< HEAD
-
-// merge these two
+
 static void build_insert(block bk, bag b, uuid n, execf *e, flushf *f)
-=======
-static execf build_insert(block bk, node n)
->>>>>>> 59c8589c
 {
     build_mutation(bk, b, n, e, f, 1);
 }
@@ -212,22 +194,12 @@
 {
     start_perf(p);
 
-<<<<<<< HEAD
     value ev = lookup(r, e);
     value av=  lookup(r, a);
     value vv=  lookup(r, v);
     boolean should_insert = true;
     bag b;
     multibag *target;
-=======
-        vector_foreach(scopes, bu) {
-            // xxx - right now multibag_insert this will soft create an edb, even if
-            // u is not a uuid, or associated with a bag
-            uuid u = lookup(r, bu);
-            
-            if (vv != register_ignore)
-                multibag_insert(target, bk->ev->h, u, ev, av, vv, 1, bk->name);
->>>>>>> 59c8589c
 
     if (mt == sym(bind)) {
         target = &bk->ev->block_f_solution;
