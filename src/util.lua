--- conflicted
+++ resolved
@@ -78,7 +78,19 @@
    return neue
 end
 
-<<<<<<< HEAD
+function walk(obj, fn, seen)
+   if type(obj) ~= "table" then return end
+   seen = seen or {}
+
+   for k, v in pairs(obj) do
+      fn(k, v, obj)
+      if type(v) == "table" and not seen[v] then
+         seen[v] = true
+         walk(v, fn, seen)
+      end
+   end
+end
+
 ------------------------------------------------------------
 -- String helpers
 ------------------------------------------------------------
@@ -132,21 +144,6 @@
 -- Package
 ------------------------------------------------------------
 
-=======
-function walk(obj, fn, seen)
-   if type(obj) ~= "table" then return end
-   seen = seen or {}
-
-   for k, v in pairs(obj) do
-      fn(k, v, obj)
-      if type(v) == "table" and not seen[v] then
-         seen[v] = true
-         walk(v, fn, seen)
-      end
-   end
-end
-
->>>>>>> 0393cd0d
 return Pkg
 
 --[[
