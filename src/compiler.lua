-- Imports / module wrapper
local Pkg = {}
local std = _G
local error = error
local print = print
local tostring = tostring
local getmetatable = getmetatable
local setmetatable = setmetatable
local string = string
local util = require("util")
local Set = require("set").Set
local parser = require("parser")
local color = require("color")
local build = require("build")
setfenv(1, Pkg)

local ENTITY_FIELD = parser.ENTITY_FIELD
local TAG_FIELD = "tag"
local EAV_TAG = "eav"

-- Utilities
local nothing = {}

function formatQueryNode(node, indent)
   indent = indent or 0
   local padding = string.rep("  ", indent)
   local result = padding .. node.type
   if node.type == "query" then
      result = result .. "<" .. (node.name or "unnamed") .. ">"
      if node.unpacked then
         result = result .. "{\n"
         for ix, guy in std.ipairs(node.unpacked) do
            result = result .. padding .. "  " .. ix .. ". " .. tostring(guy) .. ",\n"
         end
         result = result .. padding .. "}"
      elseif node.dependencyGraph then
         result = result .. tostring(node.dependencyGraph)
      end
   elseif node.type == "constant" then
     result = result .. node.constant
   elseif node.type == "variable" then
      result = result .. "<" .. (node.name or "unnamed") .. ">"
   elseif node.type == "binding" then
      result = result .. "{" .. tostring(node.field) .. " -> "
      if node.constant then
         result = result .. tostring(node.constant.constant)
      elseif node.variable then
         result = result .. formatQueryNode(node.variable)
      end
      return result .. "}"
   elseif node.type == "object" then
      result = result .. "{"
      for _, binding in std.ipairs(node.bindings) do
         result = result .. formatQueryNode(binding) .. ", "
      end
      return result .. "}"
   elseif node.type == "mutate" then
      result = result .. "<" .. node.operator .. ">{"
      for _, binding in std.ipairs(node.bindings) do
         result = result .. formatQueryNode(binding) .. ", "
      end
      return result .. "}"
   elseif node.type == "union" or node.type == "choose" then
      result = result .. "{\n"
      for _, query in std.ipairs(node.queries) do
         result = result .. formatQueryNode(query, 1) .. ",\n"
      end
      return result .. "}"
   end
   return result
end

local DefaultNodeMeta = {}
DefaultNodeMeta.__tostring = formatQueryNode

-- Dependency Graph

DependencyGraph = {}

function DependencyGraph:new(obj)
   obj = obj or {}
   -- Essential state
   obj.unsorted = obj.unsorted or Set:new() -- set of nodes that need to be ordered
   obj.sorted = obj.sorted or {} -- append-only set of ordered nodes

   obj.unsatisfied = obj.unsatisfied or {} -- Number of terms required but not bound per node
   obj.dependents = obj.dependents or {} -- Sets of nodes depending on a term
   obj.strongDependents = obj.strongDependents or {} -- Sets of nodes strongly depending on (requiring stabilization of) a term
   obj.bound = obj.bound or Set:new() -- Set of terms bound by the currently ordered set of nodes
   obj.terms = obj.terms or Set:new() -- Set of all terms provided by any node in the graph
   obj.termGroups = obj.termGroups or Set:new() -- Set of sets of terms that are in some way joined

   setmetatable(obj, self)
   self.__index = self
   return obj
end

-- Get the variables this dgraph depends on for reification
function DependencyGraph:depends()
   local depends = Set:new()
   for term in std.pairs(self.dependents) do
      depends:add(term)
   end
   return depends / self.bound
end

function DependencyGraph:provided()
   return self.bound
end

function DependencyGraph:isSorted()
   return self.unsorted:length() == 0
end

function DependencyGraph:addObjectNode(node)
   local produces = Set:new()
   local depends = Set:new()
   for _, binding in std.ipairs(node.bindings or nothing) do
      if binding.variable then
         produces:add(binding.variable)
         depends:add(binding.variable)
      end
   end
   return self:add(node, depends, produces)
end

function DependencyGraph:addMutateNode(node)
   local produces = Set:new()
   local depends = Set:new()
   local weakDepends = Set:new()
   for _, binding in std.ipairs(node.bindings or nothing) do
      -- If the entity term isn't bound, the mutation produces it
<<<<<<< HEAD
      -- @FIXME: This is (incorrectly) insertion-order dependent, since any intended dependents of this entity
      -- that were inserted first will see that the term does not exist and not add a dependency on it.
=======
>>>>>>> 8f8626e8
      if binding.field == ENTITY_FIELD and not self.terms[binding.variable] then
         produces:add(binding.variable)
      end

      -- If the binding is bound on a variable that is produced in the query, it becomes a dependency of the query.
      if binding.variable then
         weakDepends:add(binding.variable)
      end
   end

<<<<<<< HEAD
   return self:add(node, depends, produces)
=======
   return self:add(node, depends, produces, weakDepends)
>>>>>>> 8f8626e8
end

function DependencyGraph:addExpressionNode(node)
   -- TODO also need to consider projections and groupings as dependencies
   -- TODO handle productions other than just "return", this will require schemas
   local produces = Set:new()
   local depends = Set:new()
   for _, binding in std.ipairs(node.bindings) do
     if binding.field == "return" and binding.variable then
       produces:add(binding.variable)
     elseif binding.variable then
       depends:add(binding.variable)
     end
   end
   return self:add(node, depends, produces)
end

function DependencyGraph:addSubqueryNode(node)
   local provides = Set:new()
   local depends = Set:new()

   for _, var in std.pairs(node.outputs) do
     provides:add(var)
   end

   for _, body in std.ipairs(node.queries) do
      local subgraph = DependencyGraph:fromQueryGraph(body, self.terms:clone(), self.terms:clone())
      provides:union(subgraph:provided(), true)
      depends:union(subgraph:depends(), true)
   end
   return self:add(node, depends, provides)
end

function DependencyGraph:fromQueryGraph(query, terms, bound)
   local uniqueCounter = 0
   local dgraph = self
   if getmetatable(dgraph) ~= DependencyGraph then
      -- @FIXME: this naive injection strategy lets objects be scheduled willy-nilly after mutates...
      -- Not tracking this information is currently incidentally correct, but cannot be relied upon to order subqueries properly within their parents
      -- dgraph = self:new{terms = terms, bound = bound}
      dgraph = self:new()

   end
   dgraph.query = query
   query.dependencyGraph = dgraph

   for _, node in std.ipairs(query.expressions or nothing) do
      dgraph:addExpressionNode(node)
   end

   for _, node in std.ipairs(query.nots or nothing) do
      dgraph:addSubqueryNode(node)
   end

   for _, node in std.ipairs(query.objects or nothing) do
      dgraph:addObjectNode(node)
   end

   for _, node in std.ipairs(query.unions or nothing) do
      dgraph:addSubqueryNode(node)
   end

   for _, node in std.ipairs(query.chooses or nothing) do
      dgraph:addSubqueryNode(node)
   end

   -- If the ENTITY variable of this mutate isn't already bound and it's a child of another mutate,
   -- then we need to uniquify it to prevent unification with other mutates.
   for _, node in std.ipairs(query.mutates or nothing) do
      if not dgraph.terms[node.variable] then
         if node.parent and node.parent.type == "mutate" then
            local old = node.variable
            node.variable = util.shallowCopy(node.variable)
            node.variable.name = "$$tmp" .. "-" .. node.variable.name .. "-" .. uniqueCounter
            uniqueCounter = uniqueCounter + 1
            for _, binding in std.pairs(node.bindings) do
               if binding.type == "binding" and binding.variable == old then
                  binding.variable = node.variable
               end
            end
            local parent = node.parent
            for _, binding in std.pairs(parent.bindings) do
               if binding.type == "binding" and binding.variable == old then
                  binding.variable = node.variable
               end
            end
         end
      end
   end

   for _, node in std.ipairs(query.mutates or nothing) do
      dgraph:addMutateNode(node)
   end

   return dgraph
end
-- depends are the set of terms that must be produced prior to scheduling this node
-- produces are the set of terms produced after this node has been scheduled
-- maybeDepends are the set of terms that, IFF produced in this query, become dependencies of this node
-- strongDepends are the set of terms that must be completely settled (cardinality-stable) prior to scheduling this node
-- @NOTE: that, in order to permit stable scheduling, weak and strong depends will not be treated as joining term groups
function DependencyGraph:add(node, depends, produces, maybeDepends, strongDepends)
   produces = produces or Set:new()
   depends = depends and depends:difference(produces, true) or Set:new()
   maybeDepends = maybeDepends and maybeDepends:difference(produces, true)or Set:new()
   strongDepends = strongDepends and strongDepends:difference(produces, true)or Set:new()

   node.depends = depends
   node.produces = produces
   node.maybeDepends = maybeDepends
   node.strongDepends = strongDepends

   self.terms:union(produces, true)

   if getmetatable(node) == nil then
      setmetatable(node, DefaultNodeMeta)
   end
   for term in std.pairs(depends) do
      if getmetatable(term) == nil then
         setmetatable(term, DefaultNodeMeta)
      end
   end
   for term in std.pairs(produces) do
      if getmetatable(term) == nil then
         setmetatable(term, DefaultNodeMeta)
      end
   end
   for term in std.pairs(maybeDepends) do
      if getmetatable(term) == nil then
         setmetatable(term, DefaultNodeMeta)
      end
   end
   for term in std.pairs(strongDepends) do
      if getmetatable(term) == nil then
         setmetatable(term, DefaultNodeMeta)
      end
   end

   -- group new/updated terms, consolidating any newly joined groups
   local terms = Set:new()
   if produces then terms:union(produces, true) end
   if depends then terms:union(depends, true) end
   local groups = Set:new()
   local neueGroup = Set:new()
   for term in std.pairs(terms) do
      local grouped = false
      for group in std.pairs(self.termGroups) do
         if group[term] then
            groups:add(group)
            grouped = true
         end
      end
      if not grouped then
         neueGroup:add(term)
         groups:add(neueGroup)
      end
   end
   if groups:length() == 1 then
      for group in std.pairs(groups) do
         self.termGroups:add(group)
      end
   elseif groups:length() > 1 then
      for group in std.pairs(groups) do
         for term in std.pairs(group) do
            neueGroup:add(term)
         end
         self.termGroups:remove(group)
      end
      self.termGroups:add(neueGroup)
   end

   -- Link new maybe dependencies to existing terms
   if maybeDepends then
      for term in std.pairs(maybeDepends) do
         if self.terms[term] then
            strongDepends:add(term)
         end
      end
   end

   -- Link existing maybe dependencies to new terms
   for term in std.pairs(produces) do
      if self.strongDependents[term] == nil then
         self.strongDependents[term] = Set:new()
         for other in std.pairs(self.unsorted) do
            if other.maybeDepends[term] then
               other.strongDepends:add(term)
               self.strongDependents[term]:add(other)
               self.unsatisfied[other] = self.unsatisfied[other] + 1
            end
         end
      end
   end

   self.unsorted:add(node)
   self.unsatisfied[node] = 0
   if depends then
      if produces then
         depends:difference(produces, true)
      end

      -- Register this node as a dependent on all the terms it requires but cannot produce
      for term in std.pairs(depends) do
         if not self.bound[term] then
            if self.dependents[term] then
               self.dependents[term]:add(node)
            else
               self.dependents[term] = Set:new{node}
            end
            self.unsatisfied[node] = self.unsatisfied[node] + 1
         end
      end

      for term in std.pairs(strongDepends) do
         if not self.bound[term] then
            if self.strongDependents[term] then
               self.strongDependents[term]:add(node)
            else
               self.strongDependents[term] = Set:new{node}
            end
            self.unsatisfied[node] = self.unsatisfied[node] + 1
         end
      end
   end
end

function DependencyGraph:group(term) -- get the termGroup of the given term
   for group in std.pairs(self.termGroups) do
      if group[term] then
         return group
      end
   end
end

function DependencyGraph:groupUnsatisfied(group) -- get the number of  outstanding nodes that must be ordered before the group stabilizes
   local unsatisfied = 0
   for term in std.pairs(group) do
      if self.dependents[term] then
         unsatisfied = unsatisfied + self.dependents[term]:length()
      end
      for node in std.pairs(self.unsorted) do
         if node.produces[term] then
            unsatisfied = unsatisfied + 1
         end
      end
   end
   return unsatisfied
end

function DependencyGraph:order(allowPartial)
   --[[
     The is naive ordering rules out a subset of valid subgraph embeddings that depend upon parent term production.
      The easy solution to fix this is to iteratively fix point the parent and child graphs until ordering is finished or
      or no new productions are possible.
      E.g.:
      1. a -> a
      2. f -> b
      3. subquery
        i.   a -> b
        ii.  b -> a
        iii. a, b -> f
   ]]--

   while self.unsorted:length() > 0 do
      local scheduled = false
      for node in std.pairs(self.unsorted) do
         if self.unsatisfied[node] == 0 then
            if node.queries then
               for _, body in std.ipairs(node.queries) do
                  body.dependencyGraph:order()
               end
            end
            self.sorted[#self.sorted + 1] = node
            self.unsorted:remove(node)
            for term in std.pairs(node.depends) do
               self.dependents[term]:remove(node)
            end

            -- Decrement the unsatisfied term count for nodes depending on terms this node provides that haven't been provided
            if node.produces:length() > 0 then
               local someTerm
               for term in std.pairs(node.produces) do
                  someTerm = term
                  if self.dependents[term] and not self.bound[term] then
                     self.bound:add(term)
                     for dependent in std.pairs(self.dependents[term]) do
                        self.unsatisfied[dependent] = self.unsatisfied[dependent] - 1
                     end
                  end
               end

               -- Determine if the group containing the produced terms is stabilized by ordering this node
               -- If so, satisfy the strong dependencies of every term in the group
               local group = self:group(someTerm)
               if self:groupUnsatisfied(group) == 0 then
                  for term in std.pairs(group) do
                     if self.strongDependents[term] then
                        for dependent in std.pairs(self.strongDependents[term]) do
                           self.unsatisfied[dependent] = self.unsatisfied[dependent] - 1
                        end
                     end
                  end
               end
            end
            scheduled = true
            break
         end
      end
      if not scheduled and not allowPartial then
         print("-----ERROR----")
         print(tostring(self))
         print("--------------")
         error("Unable to find a valid dependency ordering for the given graph, aborting")
      elseif not scheduled then
         break
      end
   end
   return self.sorted, #self.unsorted > 0
end

function DependencyGraph.__tostring(obj)
   local result = "DependencyGraph{\n"
   for ix, node in std.ipairs(obj.sorted) do
<<<<<<< HEAD
      result = result .. "  " .. ix .. ": " .. tostring(node.requires) .. " -> " .. tostring(node.produces) .. "\n"
      result = result .. "    " .. util.indentString(1, tostring(node)) .. "\n"
   end
   for node in std.pairs(obj.unsorted) do
      result = result .. "  ?: " .. tostring(node.requires) .. " -> " .. tostring(node.produces) .. "\n"
=======
      local depends = tostring(node.depends)
      if node.strongDepends:length() > 0 then
         depends = depends .. "|" .. tostring(node.strongDepends)
      end
      result = result .. "  " .. ix .. ": " .. depends .. " -> " .. tostring(node.produces) .. "\n"
      result = result .. "    " .. util.indentString(1, tostring(node)) .. "\n"
   end
   for node in std.pairs(obj.unsorted) do
      local depends = tostring(node.depends)
      if node.strongDepends:length() > 0 then
         depends = depends .. "|" .. tostring(node.strongDepends)
      end
      result = result .. "  ?: " .. depends .. " -> " .. tostring(node.produces) .. "\n"
>>>>>>> 8f8626e8
      result = result .. "   ? " .. util.indentString(1, tostring(node)) .. "\n"
   end
   result = result .. tostring(obj.termGroups) .. "\n"
   return result .. "}"
end


ScanNode = {}
function ScanNode:new(obj)
   obj = obj or {}
   setmetatable(obj, self)
   self.__index = self
   return obj
end

function ScanNode:fromObject(source)
   local obj = self
   if getmetatable(obj) ~= ScanNode then
      obj = self:new()
   end
   obj.source = source
   obj.type = source.type
   obj.scope = source.scope
   obj.operator = source.operator
   for _, binding in std.ipairs(source.bindings) do
      obj[binding.field] = binding.variable or binding.constant
   end
   return obj
end

function ScanNode:fromBinding(source, binding, entity)
   local obj = self
   if getmetatable(obj) ~= ScanNode then
      obj = self:new()
   end
   obj.source = source
   obj.type = source.type
   obj.operator = source.operator
   obj.scope = source.scope
   obj.entity = entity
   obj.attribute = binding.field
   obj.value = binding.variable or binding.constant
   return obj
end

function ScanNode.__tostring(obj)
   local operator = ""
   if obj.operator then
      operator = "operator: " .. tostring(obj.operator) .. ", "
   end
   if obj.scope then
      operator = operator .. "scope: " .. tostring(obj.scope) .. ", "
   end
   -- FIXME: I couldn't figure out how to get constants to print correctly
   -- through whatever magical printing mechanism is going on here
   local value = obj.value
   if value.type == "constant" then
     value = value.constant
   end
   return "ScanNode{type: " .. tostring(obj.type) .. ", " .. operator ..
      "entity: " .. tostring(obj.entity) ..
      ", attribute: " .. tostring(obj.attribute) ..
      ", value: " .. tostring(value) .. "}"
end

SubprojectNode = {}
function SubprojectNode:new(obj)
   obj = obj or {}
<<<<<<< HEAD
   obj.projection = obj.projection or Set:new()
=======
   obj.type = obj.type or "subproject"
   obj.projection = obj.projection or Set:new()
   obj.produces = obj.produces or Set:new()
>>>>>>> 8f8626e8
   obj.nodes = obj.nodes or {}
   setmetatable(obj, self)
   self.__index = self
   return obj
end

function SubprojectNode.__tostring(obj)
   local result = "SubprojectNode " .. tostring(obj.projection) .. " -> " .. tostring(obj.produces) .. " {\n"

   for _, node in std.pairs(obj.nodes) do
<<<<<<< HEAD
      result = result .. "  " .. tostring(node.requires) .. " -> " .. tostring(node.produces) .. "\n"
      result = result .. "    " .. tostring(node) .. "\n"
=======
      result = result .. "  " .. tostring(node.depends) .. " -> " .. tostring(node.produces) .. "\n"
      result = result .. "    " .. util.indentString(2, tostring(node)) .. "\n"
>>>>>>> 8f8626e8
   end

   return result .. "}"
end


function isEAVNode(node)
   for _, binding in std.ipairs(node.bindings) do
      if binding.field == TAG_FIELD and binding.constant and binding.constant.constant == EAV_TAG then
         return true
      end
   end
   return false
end

function unpackObjects(nodes)
   local unpacked = {}
   local unpackedSubprojects = {}
   local ix = 1
   local tmpCounter = 0
   for _, node in std.ipairs(nodes) do
      if node.type == "object" or node.type == "mutate" then
         local unpackList = unpacked
<<<<<<< HEAD
         if node.type ~= "object" then
            local projection = Set:new()
=======
         local subproject
         if node.type ~= "object" then
            local projection = Set:new()
            for _, binding in std.ipairs(node.bindings or nothing) do
               if binding.field == ENTITY_FIELD and not node.produces[binding.variable] then
                  projection:add(binding.variable)
                  break
               end
            end
>>>>>>> 8f8626e8
            for ix, proj in std.pairs(node.projection) do
               projection:union(proj, true)
            end

<<<<<<< HEAD
            local subproject = SubprojectNode:new{projection = projection, produces = node.produces}
=======
            subproject = SubprojectNode:new{projection = projection, produces = node.produces}
>>>>>>> 8f8626e8
            unpackList = subproject.nodes
            unpackedSubprojects[#unpackedSubprojects + 1] = subproject
         end

         if isEAVNode(node) then
            unpackList[#unpackList + 1] = ScanNode:fromObject(node)
         else
            local entity
            for _, binding in std.ipairs(node.bindings) do
               if binding.field == ENTITY_FIELD then
                  entity = binding.variable or binding.constant
               end
            end
            -- Even if the entity isn't used by the user, we still need to create it to unify the exploded scans
            if not entity then
               local tmpName = "$$tmp-entity-" .. tmpCounter
               tmpCounter = tmpCounter + 1
               entity = {type = "variable", query = node.query, parent = node.query, children = {}, line = node.line, offset = node.offset, name = tmpName}
               setmetatable(entity, DefaultNodeMeta)
               node.query.variables[#node.query.variables] = entity
            end

            for _, binding in std.ipairs(node.bindings) do
               if binding.field ~= ENTITY_FIELD then
                  if subproject and binding.variable and not subproject.projection[binding.variable] then
                     unpackList[#unpackList + 1] = SubprojectNode:new{projection = subproject.projection + Set:new{binding.variable}, nodes = {ScanNode:fromBinding(node, binding, entity)}}
                  else
                     unpackList[#unpackList + 1] = ScanNode:fromBinding(node, binding, entity)
                  end

               end
            end
         end
      else
         if node.type == "union" or node.type == "choose" then
            for _, query in std.ipairs(node.queries) do
               query.unpacked = unpackObjects(query.dependencyGraph:order())
            end
         end
         unpacked[ix] = node
         ix = ix + 1
      end
   end

   for _, node in std.ipairs(unpackedSubprojects) do
     unpacked[#unpacked + 1] = node
   end

   return unpacked
end

function compileExec(contents, tracing)
   local parseGraph = parser.parseString(contents)
   local set = {}

   for ix, queryGraph in std.ipairs(parseGraph.children) do
      local dependencyGraph = DependencyGraph:fromQueryGraph(queryGraph)
      local sorted = dependencyGraph:order()
      local unpacked = unpackObjects(sorted)
      -- this handler function is just for debugging, we no longer have
      -- an 'execution return'
      set[#set+1] = unpacked
   end
   return build.build(set, tracing)
end

function analyze(content)
   local parseGraph = parser.parseString(content)
   print("--- Parse Graph ---")
   print(parser.formatQueryGraph(parseGraph))

   for ix, queryGraph in std.ipairs(parseGraph.children) do
      print("--- Query Graph (" .. ix .. ") " .. queryGraph.name .. " ---")

      print(" -- Unsorted DGraph --")
      local dependencyGraph = DependencyGraph:fromQueryGraph(queryGraph)
      print(dependencyGraph)

      print(" -- Sorted DGraph --")
      local sorted = dependencyGraph:order()
      print(dependencyGraph)

      print(" -- Unpacked Objects / Mutates --")
      local unpacked = unpackObjects(sorted)
      print("{")
      for ix, node in std.ipairs(unpacked) do
         print("  " .. ix .. ". " .. util.indentString(1, tostring(node)))
      end
      print("}")
   end
end


if ... == nil then
   local testTable = {a = 5, b = "z", c = {d = {}}}
   print("Testing printTable")
   util.printTable(testTable)

   local Node = {}
   function Node:new(obj)
      setmetatable(obj, self)
      self.__index = self
      return obj
   end
   function Node.__tostring(obj)
      return "Table<" .. obj.name .. ">{}"
   end

   print("Testing DG")
   local dg = DependencyGraph:new()
   dg:add(Node:new{name = "foo"}, Set:new{"b", "c"}, Set:new{"a", "b"})
   dg:add(Node:new{name = "bar"}, Set:new{"c", "d"}, Set:new{"a", "c"})
   dg:add(Node:new{name = "baz"}, Set:new{"d"}, Set:new{"d", "e", "f"})
   dg:add(Node:new{name = "quux"}, nil, Set:new{"d", "c"})
   dg:add(Node:new{name = "buzz"}, Set:new{"e", "b"}, nil)
   print("Unsorted 1")
   print(dg)
   local sorted = dg:order()
   print("Sorted 1")
   print(dg)
   util.printList(sorted)

   print("\nPartial sort")
   dg = DependencyGraph:new()
   dg:add(Node:new{name = "foo"}, Set:new{"b", "z"}, Set:new{"a", "b"})
   dg:add(Node:new{name = "bar"}, Set:new{"c", "d"}, Set:new{"a", "c"})
   dg:add(Node:new{name = "baz"}, Set:new{"d"}, Set:new{"d", "e", "f"})
   dg:add(Node:new{name = "quux"}, nil, Set:new{"d", "c"})
   dg:add(Node:new{name = "buzz"}, Set:new{"e", "b"}, nil)
   dg:order(true)
   print(dg)
end

return Pkg<|MERGE_RESOLUTION|>--- conflicted
+++ resolved
@@ -130,11 +130,6 @@
    local weakDepends = Set:new()
    for _, binding in std.ipairs(node.bindings or nothing) do
       -- If the entity term isn't bound, the mutation produces it
-<<<<<<< HEAD
-      -- @FIXME: This is (incorrectly) insertion-order dependent, since any intended dependents of this entity
-      -- that were inserted first will see that the term does not exist and not add a dependency on it.
-=======
->>>>>>> 8f8626e8
       if binding.field == ENTITY_FIELD and not self.terms[binding.variable] then
          produces:add(binding.variable)
       end
@@ -145,11 +140,7 @@
       end
    end
 
-<<<<<<< HEAD
-   return self:add(node, depends, produces)
-=======
    return self:add(node, depends, produces, weakDepends)
->>>>>>> 8f8626e8
 end
 
 function DependencyGraph:addExpressionNode(node)
@@ -473,13 +464,6 @@
 function DependencyGraph.__tostring(obj)
    local result = "DependencyGraph{\n"
    for ix, node in std.ipairs(obj.sorted) do
-<<<<<<< HEAD
-      result = result .. "  " .. ix .. ": " .. tostring(node.requires) .. " -> " .. tostring(node.produces) .. "\n"
-      result = result .. "    " .. util.indentString(1, tostring(node)) .. "\n"
-   end
-   for node in std.pairs(obj.unsorted) do
-      result = result .. "  ?: " .. tostring(node.requires) .. " -> " .. tostring(node.produces) .. "\n"
-=======
       local depends = tostring(node.depends)
       if node.strongDepends:length() > 0 then
          depends = depends .. "|" .. tostring(node.strongDepends)
@@ -493,7 +477,6 @@
          depends = depends .. "|" .. tostring(node.strongDepends)
       end
       result = result .. "  ?: " .. depends .. " -> " .. tostring(node.produces) .. "\n"
->>>>>>> 8f8626e8
       result = result .. "   ? " .. util.indentString(1, tostring(node)) .. "\n"
    end
    result = result .. tostring(obj.termGroups) .. "\n"
@@ -562,13 +545,9 @@
 SubprojectNode = {}
 function SubprojectNode:new(obj)
    obj = obj or {}
-<<<<<<< HEAD
-   obj.projection = obj.projection or Set:new()
-=======
    obj.type = obj.type or "subproject"
    obj.projection = obj.projection or Set:new()
    obj.produces = obj.produces or Set:new()
->>>>>>> 8f8626e8
    obj.nodes = obj.nodes or {}
    setmetatable(obj, self)
    self.__index = self
@@ -579,13 +558,8 @@
    local result = "SubprojectNode " .. tostring(obj.projection) .. " -> " .. tostring(obj.produces) .. " {\n"
 
    for _, node in std.pairs(obj.nodes) do
-<<<<<<< HEAD
-      result = result .. "  " .. tostring(node.requires) .. " -> " .. tostring(node.produces) .. "\n"
-      result = result .. "    " .. tostring(node) .. "\n"
-=======
       result = result .. "  " .. tostring(node.depends) .. " -> " .. tostring(node.produces) .. "\n"
       result = result .. "    " .. util.indentString(2, tostring(node)) .. "\n"
->>>>>>> 8f8626e8
    end
 
    return result .. "}"
@@ -609,10 +583,6 @@
    for _, node in std.ipairs(nodes) do
       if node.type == "object" or node.type == "mutate" then
          local unpackList = unpacked
-<<<<<<< HEAD
-         if node.type ~= "object" then
-            local projection = Set:new()
-=======
          local subproject
          if node.type ~= "object" then
             local projection = Set:new()
@@ -622,16 +592,11 @@
                   break
                end
             end
->>>>>>> 8f8626e8
             for ix, proj in std.pairs(node.projection) do
                projection:union(proj, true)
             end
 
-<<<<<<< HEAD
-            local subproject = SubprojectNode:new{projection = projection, produces = node.produces}
-=======
             subproject = SubprojectNode:new{projection = projection, produces = node.produces}
->>>>>>> 8f8626e8
             unpackList = subproject.nodes
             unpackedSubprojects[#unpackedSubprojects + 1] = subproject
          end
