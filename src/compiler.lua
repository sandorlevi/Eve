--- conflicted
+++ resolved
@@ -1010,15 +1010,10 @@
   for ix, queryGraph in ipairs(parseGraph.children) do
     local dependencyGraph = DependencyGraph:fromQueryGraph(queryGraph)
     local unpacked = unpackObjects(dependencyGraph, parseGraph.context)
-<<<<<<< HEAD
     print(queryGraph)
     print(queryGraph.deps.graph)
     print("")
-    print("")
-    set[#set+1] = unpacked
-=======
     set[#set+1] = queryGraph
->>>>>>> 25c0e3be
   end
   return build.build(set, tracing, parseGraph)
 end
