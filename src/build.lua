util = require("util")
Set = require("set").Set
math = require("math")
parser = require("parser")
db = require("db")
errors = require("error")

local makeNode = parser.makeNode
local DefaultNodeMeta = parser.DefaultNodeMeta

function shallowcopy(orig)
    local copy = {}
    for k, v in pairs(orig) do
       copy[k] = v
    end
    return copy
end

function flat_print_table(t)
   if type(t) == "table" then
     local result = ""
     for k, v in pairs(t) do
        if not (k == nil) then result = result .. " " .. tostring(k) .. ":" end
        if not (v == nil) then result = result .. tostring(v) end
     end
     return result
   end
   return tostring(t)
end

function recurse_print_table(t)
   if t == nil then return nil end
   local result = ""
   for k, v in pairs(t) do
      result = result .. " " .. tostring(k) .. ":"
     if (type(v) == "table") then
        result = result .. "{" .. recurse_print_table(v) .. "}"
     else
        result = result .. tostring(v)
     end
   end
   return result
end

function cnode(n, name, args, db)
   -- create an edge between the c node and the parse node
   local id = generate_uuid()
   insert_edb(db, id, sstring("type"), sstring(name), 1)  
   for a, v in pairs(args) do          
      if type(v) == "table" then
         for _, v2 in ipairs(v) do           
           insert_edb(db, id, sstring(a), v2, 1)
         end
      else  
        insert_edb(db, id, sstring(a), v, 1)
      end
   end
   return id
end




function translate_value(x)
   if type(x) == "table" then
      local ct = x.constantType
      if ct == "string" then
         return sstring(x.constant)
      end
      if ct == "number" then
         return snumber(x.constant)
      end

      if ct == "boolean" then
         if (x.constant == "true") then
           return sboolean(true)
         end
         if (x.constant == "false") then
           return sboolean(false)
         end
      end

      if ct == "uuid" then
         print ("dont be passing me a textual uuid..for shame")
      end

      if ct == "none" then
         return snone()
      end

      print ("i couldn't figure out this value", flat_print_table(x))
      return x
   end
   return x
end

function deepcopy(orig)
   local orig_type = type(orig)
   local copy
   if orig_type == 'table' then
       copy = {}
       for orig_key, orig_value in next, orig, nil do
              copy[deepcopy(orig_key)] = deepcopy(orig_value)
       end
    else -- number, string, boolean, etc
       copy = orig
    end
   return copy
end

-- end of util

function empty_env()
   return {alloc=0, freelist = {}, registers = {}, permanent = {}, maxregs = 0, ids = {}}
end

function variable(x)
   return type(x) == "table" and x.type == "variable"
end


function free_register(n, env, e)
   if env.permanent[e] == nil and env.registers[e] then
     if env.freelist[env.registers[e]] then
       error(string.format("Attempt to double-free register: %s for variable %s", env.registers[e], e))
     end
     env.freelist[env.registers[e]] = true
     env.registers[e] = nil
     while(env.freelist[env.alloc-1]) do
        env.alloc = env.alloc - 1
        env.freelist[env.alloc] = nil
     end
   end
end

function allocate_register(n, env, e)
   -- if not variable(e) or env.registers[e] then  return end
   if env.registers[e] then
      error(string.format("Attempt to double-allocate register for: %s in register %s", e, env.registers[e]))
   end
   local slot = env.alloc
   for index,value in ipairs(env.freelist) do
      slot = math.min(slot, index)
   end
   if slot == env.alloc then env.alloc = env.alloc + 1
   else env.freelist[slot] = nil end
   env.registers[e] = slot
   env.maxregs = math.max(env.maxregs, slot)
   return slot
end

head_to_tail_counter = 0

function allocate_temp(node)
  head_to_tail_counter =  head_to_tail_counter + 1
  local variable = setmetatable({type = "variable",
                                 line = node.line,
                                 offset = node.offset,
                                 id = util.generateId()}, DefaultNodeMeta)
  variable.name= "temp_" .. head_to_tail_counter
  variable.generated = true
  node.query.variables[#node.query.variables + 1] = variable
  return variable
end

function read_lookup(n, env, x)
   if variable(x) then
      local r = env.registers[x]
      if not r then
         r = allocate_register(n, env, x)
         env.registers[x] = r
      end
      if not n.registers then n.registers = {} end
      if x and not r then error("AHHHHHHHHHHHHHHHHHHHHHHHHHHHHHHHHHHHHHHHHH read " .. tostring(x)) end
      if x then n.registers[x.id] = "r" .. r end
      return sregister(r)
   end
   return translate_value(x)
end

function write_lookup(n, env, x)
   -- can't be a constant or unbound
   local r = env.registers[x]
   if r then
     --free_register(n, env, x)
   else
     r = allocate_register(n, env, x)
     env.registers[x] = r
   end
   if not n.registers then n.registers = {} end
   if x then n.registers[x.id] = "w" .. r end
   return sregister(r)
end


function bound_lookup(bindings, x)
   if variable(x) then
         return bindings[x]
   end
   return x
end

function set_to_read_array(n, env, x)
   local out = {}
   for k, v in pairs(x) do
       if not k.cardinal then
         out[#out+1] = read_lookup(n, env, k)
       end
   end
   return out
end

function set_to_write_array(n, env, x)
   local out = {}
   for k, v in pairs(x) do
      out[#out+1] = write_lookup(n, env, k)
   end
   return out
end

function list_to_read_array(n, env, x)
   local out = {}
   for _, v in ipairs(x) do
      out[#out+1] = read_lookup(n, env, v)
   end
   return out
end

function list_to_write_array(n, env, x)
   local out = {}
   for _, v in ipairs(x) do
      out[#out+1] = write_lookup(n, env, v)
   end
   return out
end


function translate_subagg(n, bound, down, db)
  local pass = allocate_temp(n)
  bound[pass] = true

  function tail (bound)
       local env, rest = down(bound)
       return env, cnode(n, "subaggtail", 
                          {next = rest,
                           groupings = set_to_read_array(n, env, n.groupings or {}),
                           provides = set_to_read_array(n, env, n.provides),
                           pass = read_lookup(n, env, pass)},
                         db)
  end

  local env, rest = walk(n.nodes, nil, bound, tail, db)


  c = cnode(n, "subagg", 
                   {next = rest,
                    projection = set_to_read_array(n, env, n.projection),
                    groupings = set_to_read_array(n, env, n.groupings or {}),
                    pass = write_lookup(n, env, pass)},
                 db)

  return env, c
end

function translate_subproject(n, bound, down, db)
   local t = n.nodes
   local env, rest, fill, c
   local pass = allocate_temp(n)
   local leg_bound = shallowcopy(bound)
   bound[pass] = true

   local provides = Set:new()
   for term, _ in pairs(n.provides) do
     if not term.cardinal and not bound[term] then
       provides:add(term)
       leg_bound[term] = true
     end
   end

   env, rest = down(leg_bound)

   local saveids = env.ids
   env.ids = {}
   function tail (bound)
     return env, cnode(n, "subtail",
                             {provides=set_to_read_array(n, env, provides),
                             pass=read_lookup(n, env, pass)},
                       db)

   end

   env, fill = walk(n.nodes, nil, bound, tail, db)
   if #n.nodes == 0 then
     -- with no nodes in the subproject and no ids in need of generation, we just omit it entirely.
     -- When the compiler is more intelligent and its second pass is less hacked together, we can move this there.
     if provides:length() == 0 then
       env.ids = saveids
       return env, rest
     end

     for term in pairs(provides) do
       if not bound[term] then
         env.ids[term] = true
       end
     end
   end

   c = cnode(n, "sub",
              {arm = fill,
               next = rest,  
               projection = set_to_read_array(n, env, n.projection),
               provides = set_to_read_array(n, env, provides),
               pass = write_lookup(n, env, pass),
               ids = set_to_write_array(n, env, env.ids),
               id_collapse = true},
            db)

   env.ids = saveids
   return env, c
end

function translate_object(n, bound, down, db)
   local e = n.entity
   local a = n.attribute
   local v = n.value
   local sig = "EAV"
   local ef = read_lookup
   local af = read_lookup
   local vf = read_lookup

   if not bound_lookup(bound, e) then
       sig = "eAV"
       bound[e] = true
       ef = write_lookup
   end
   if not bound_lookup(bound, a) then
       sig = string.sub(sig, 0, 1) .. "aV"
       bound[a] = true
       af = write_lookup
   end
   if not bound_lookup(bound, v) then
       sig = string.sub(sig, 0, 2) .. "v"
       bound[v] = true
       vf = write_lookup
   end

   local env, c = down(bound)

   -- the nodes arguments are all arrays, so translate
   local scope = {}
   for k, v in pairs(n.scopes) do
        scope[#scope + 1] = k
   end

   return env, cnode(n, "scan",
                      {sig = sig,
                       next = c,
                       scope = scope,
                       e = ef(n, env, e),
                       a = af(n, env, a),
                       v = vf(n, env, v)},
                    db)
 end


function translate_mutate(n, bound, down, db)
   local e = n.entity
   local a = n.attribute
   local v = n.value

   local gen = (variable(e) and not bound[e])
   if (gen) then bound[e] = true end

   local env, c = down(bound)
   local operator = n.operator

   -- the nodes arguments are all arrays, so translate
   local scope = {}
   for k, v in pairs(n.scopes) do
<<<<<<< HEAD
        scope[#scope + 1] = k
=======
        scopes[#scopes + 1] = read_lookup(n, env, k)
>>>>>>> 59c8589c
   end

   c = cnode(n, operator,
                        {next = c, 
                         scope = scope,
                         mutateType = n.mutateType,
                         e = read_lookup(n, env,e),
                         a = read_lookup(n, env,a),
                         v = read_lookup(n, env,v)},
               db)

   if gen then
     env.ids[e] = read_lookup(n, env, e)
   end
   return env, c
end

function translate_not(n, bound, down, db)
   local env
   local arm = {}
   local flag = allocate_temp(n)
   tail_bound = shallowcopy(bound)

   local env, c = down(tail_bound)
   local orig_perm = shallowcopy(env.permanent)
   local bot = cnode(n, "choosetail", 
                          {pass = read_lookup(n, env, flag)},
                          db)

   local arm_bottom = function (bound)
        return env, bot
   end

   for n, _ in pairs(env.registers) do
         env.permanent[n] = true
   end
   env, arm = walk(n.queries[1].unpacked, nil, shallowcopy(bound), arm_bottom, db)
   return env, cnode(n, "not", {next = c, arm = {arm}, pass = read_lookup(n, env, flag)}, db)
end


-- looks alot like union
function translate_choose(n, bound, down, db)
   local env
   local arm = {}
   local flag = allocate_temp(n)

   local tail_bound = shallowcopy(bound)
   for _, v in pairs(n.outputs) do
      tail_bound[v] = true
   end

   local env, c = down(tail_bound)
   local orig_perm = shallowcopy(env.permanent)

   arm[1] = c

   local bot = cnode(n, "choosetail",
                          {next = c, pass = read_lookup(n, env, flag)},
                          db)

   local arm_bottom = function (bound)
        return env, bot
   end

   for n, _ in pairs(env.registers) do
         env.permanent[n] = true
   end

   for _, v in pairs(n.queries) do
        env, c2 = walk(v.unpacked, nil, shallowcopy(bound), arm_bottom, db)
        arm[#arm+1] = c2
   end

   env.permanent = orig_perm
   return env, cnode(n, "choose", {arm = arm, pass = read_lookup(n, env, flag)}, db)
end

function translate_union(n, bound, down, db)
   local heads
   local c2
   local arm = {}
   tail_bound = shallowcopy(bound)

   for _, v in pairs(n.outputs) do
      tail_bound[v] = true
   end

   local env, c = down(tail_bound)

   local arm_bottom = function (bound)
                         return env, c
                      end

   local orig_perm = shallowcopy(env.permanent)
   for n, _ in pairs(env.registers) do
      env.permanent[n] = true
   end

   for _, v in pairs(n.queries) do
      local c2
      env, c2 = walk(v.unpacked, nil, shallowcopy(bound), arm_bottom, db)
      arm[#arm+1] = c2
   end
   env.permanent = orig_perm

   return env, cnode(n, "fork", nil, arm , {}, db)
end


function translate_expression(n, bound, down, edb)
  local signature = db.getSignature(n.bindings, bound)
  local schema = db.getSchema(n.operator, signature)
  if not schema then
    errors.unknownExpressionSignature(context, n, signature, db.getSchemas(n.operator))
    return down(bound)
  end

  local args, fields = db.getArgs(schema, n.bindings)
  for _, term in ipairs(args) do
    bound[term] = true
  end
  local env, c = down(bound)

   -- Tack variadic arg vector onto the end
   local variadic
   if args["..."] then
     variadic = list_to_read_array(n, env, args["..."])
   end

   local groupings
   if n.groupings then
     groupings = set_to_read_array(n, env, n.groupings)
   end

   local nodeArgs = {}
   for ix, field in ipairs(fields) do
     if schema.signature[field] == db.OUT then
       nodeArgs[field] = write_lookup(n, env, args[ix])
     else
       nodeArgs[field] = read_lookup(n, env, args[ix])
     end
   end

   if variadic then
       nodeArgs.variadic = variadic
   end
   if groupings then
       nodeArgs.groupings = groupings
   end

   nodeArgs.next = c
   return env, cnode(n, schema.name or n.operator, nodeArgs, edb)
end

function walk(graph, key, bound, tail, db)
   local d, down
   local nk = next(graph, key)
   if not nk then
      return tail(bound)
   end

   local n = graph[nk]

   d = function (bound)
         return walk(graph, nk, bound, tail, db)
       end

   if (n.type == "union") then
      return translate_union(n, bound, d, db)
   end
   if (n.type == "mutate") then
      return translate_mutate(n, bound, d, db)
   end
   if (n.type == "object") then
      return translate_object(n, bound, d, db)
   end
   if (n.type == "subproject") then
     if n.kind == "aggregate" then
       return translate_subagg(n, bound, d, db)
     else
       return translate_subproject(n, bound, d, db)
     end
   end
   if (n.type == "choose") then
      return translate_choose(n, bound, d, db)
   end
   if (n.type == "expression") then
      return translate_expression(n, bound, d, db)
   end
   if (n.type == "not") then
      return translate_not(n, bound, d, db)
   end

   print ("ok, so we kind of suck right now and only handle some fixed patterns",
         "type", n.type,
         "entity", flat_print_table(e),
         "attribute", flat_print_table(a),
         "value", flat_print_table(v))
end


function build(queryGraph, db)
  -- put the error path into env if we still care at all
  bid = generate_uuid()
  local tailf = function(b)
    return empty_env(), cnode(queryGraph, "terminal", {}, db)
  end
  local env, program = walk(queryGraph.unpacked, nil, {}, tailf, db)

  insert_edb(db, bid, sstring("name"), sstring(queryGraph.name), 1)
  insert_edb(db, bid, sstring("tag"), sstring(block), 1)
  insert_edb(db, bid, sstring("regs"), snumber(env.maxregs), 1)
  insert_edb(db, bid, sstring("start"), program, 1)
  return program, env.maxregs
end

------------------------------------------------------------
-- Parser interface
------------------------------------------------------------

return {
  build = build
}<|MERGE_RESOLUTION|>--- conflicted
+++ resolved
@@ -377,11 +377,7 @@
    -- the nodes arguments are all arrays, so translate
    local scope = {}
    for k, v in pairs(n.scopes) do
-<<<<<<< HEAD
-        scope[#scope + 1] = k
-=======
-        scopes[#scopes + 1] = read_lookup(n, env, k)
->>>>>>> 59c8589c
+        scope[#scope + 1] = read_lookup(n, env, k)
    end
 
    c = cnode(n, operator,
