//---------------------------------------------------------------------
// Browser
//---------------------------------------------------------------------

import {Evaluation} from "./runtime";
import * as join from "./join";
import * as client from "../client";
import * as parser from "./parser";
import * as builder from "./builder";
import {ActionImplementations} from "./actions";
import {BrowserSessionDatabase} from "./databases/browserSession";
import {HttpDatabase} from "./databases/http";
import * as system from "./databases/system";
import * as analyzer from "./analyzer";

let evaluation;

class Responder {
  socket: any;

  constructor(socket) {
    this.socket = socket;
  }

  send(json) {
    this.socket.onmessage({data: json});
  }

  handleEvent(json) {
    let data = JSON.parse(json);
    if(data.type === "event") {
      console.info("EVENT", json);
      let actions = [];
      for(let insert of data.insert) {
        actions.push(new ActionImplementations["+="](insert[0], insert[1], insert[2]));
      }
      evaluation.executeActions(actions);
    } else if(data.type === "parse") {
      let {results, errors} = parser.parseDoc(data.code || "");
      console.error(errors);
      let {text, spans, extraInfo} = results;
      this.send(JSON.stringify({type: "parse", text, spans, extraInfo}));
    }
  }
}

export var responder: Responder;

export function init(code) {
  responder = new Responder(client.socket);

  global["browser"] = true;
  let {results, errors} = parser.parseDoc(code || "");
  console.error(errors);
  let {text, spans, extraInfo} = results;
  responder.send(JSON.stringify({type: "parse", text, spans, extraInfo}));
  let {blocks} = builder.buildDoc(results);
<<<<<<< HEAD
  // analyzer.analyze(results.blocks);
  console.log(blocks);
=======
>>>>>>> 2383a1d0
  let session = new BrowserSessionDatabase(responder);
  session.blocks = blocks;
  evaluation = new Evaluation();
  evaluation.registerDatabase("session", session);
  evaluation.registerDatabase("system", system.instance);
  evaluation.registerDatabase("http", new HttpDatabase());
  evaluation.fixpoint();

  client.socket.onopen();
}<|MERGE_RESOLUTION|>--- conflicted
+++ resolved
@@ -55,11 +55,7 @@
   let {text, spans, extraInfo} = results;
   responder.send(JSON.stringify({type: "parse", text, spans, extraInfo}));
   let {blocks} = builder.buildDoc(results);
-<<<<<<< HEAD
   // analyzer.analyze(results.blocks);
-  console.log(blocks);
-=======
->>>>>>> 2383a1d0
   let session = new BrowserSessionDatabase(responder);
   session.blocks = blocks;
   evaluation = new Evaluation();
