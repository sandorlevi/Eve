--- conflicted
+++ resolved
@@ -180,18 +180,12 @@
   let data = JSON.parse(message);
 
   if(data.type === "init") {
-<<<<<<< HEAD
     let {editor, runtimeOwner, controlOwner, internal, mode} = config;
     let {hash} = data;
-=======
-    let {editor, runtimeOwner, controlOwner} = config;
-    let {url, hash} = data;
->>>>>>> 87053670
 
     let content:string;
     let path:string;
 
-<<<<<<< HEAD
     // If we're in file mode, the only valid file to serve is the one specified in `config.path`.
     if(mode === Mode.file) {
       content = eveSource.find(config.path);
@@ -210,31 +204,12 @@
 
     // If we've got a path to run with, use it as the default.
     if(!content && config.path) {
-=======
-    let path = url;
-    let filepath = path;
-    if(hash) {
-      path = hash;
-      filepath = hash.split("#")[0];
-      if(filepath[filepath.length - 1] === "/") filepath = filepath.slice(0, -1);
-    }
-
-    if(config.controlOwner === Owner.client) {
-      ws.send(JSON.stringify({type: "initProgram", runtimeOwner, controlOwner, path, withIDE: editor}));
-      return;
-    }
-
-    let content = filepath && eveSource.find(filepath);
-
-    if(!content && config.path && path.indexOf("gist:") === -1) {
->>>>>>> 87053670
       let workspace = "root";
       // @FIXME: This hard-coding isn't technically wrong right now, but it's brittle and poor practice.
       content = eveSource.get(config.path, workspace);
       path = eveSource.getRelativePath(config.path, workspace);
     }
 
-<<<<<<< HEAD
     // If we can't find the config path in a workspace, try finding it on disk.
     if(!content && config.path && fs.existsSync("." + path)) {
       content = fs.readFileSync("." + path).toString();
@@ -243,28 +218,6 @@
     ws.send(JSON.stringify({type: "initProgram", runtimeOwner, controlOwner, path, code: content, internal, withIDE: editor}));
     if(runtimeOwner === Owner.server) {
       client.load(content, "user");
-=======
-    if(content) {
-      ws.send(JSON.stringify({type: "initProgram", runtimeOwner, controlOwner, path, code: content, withIDE: editor}));
-      if(runtimeOwner === Owner.server) {
-        client.load(content, "user");
-      }
-    } else {
-      // @FIXME: Do we still need this fallback for anything? Cases where we need to run an eve file outside of a project?
-      fs.stat("." + path, (err, stats) => {
-        if(!err && stats.isFile()) {
-          let content = fs.readFileSync("." + path).toString();
-          ws.send(JSON.stringify({type: "initProgram", runtimeOwner, controlOwner, path, code: content, withIDE: editor}));
-        } else {
-          path = hash || url;
-          ws.send(JSON.stringify({type: "initProgram", runtimeOwner, controlOwner, path, withIDE: editor}));
-        }
-
-        if(runtimeOwner === Owner.server) {
-          client.load(content, "user");
-        }
-      });
->>>>>>> 87053670
     }
   } else if(data.type === "save"){
     eveSource.save(data.path, data.code);
