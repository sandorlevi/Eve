--- conflicted
+++ resolved
@@ -5,7 +5,7 @@
 import {PerformanceTracker, NoopPerformanceTracker} from "./performance";
 
 const TRACK_PERFORMANCE = true;
-const MAX_ROUNDS = 30;
+const MAX_ROUNDS = 200;
 
 //---------------------------------------------------------------------
 // Setups
@@ -212,11 +212,7 @@
     let start = perf.time();
     let commit;
     changes.changed = true;
-<<<<<<< HEAD
-    while(changes.changed && changes.round < 100) {
-=======
     while(changes.changed && changes.round < MAX_ROUNDS) {
->>>>>>> 2664f5d6
       changes.nextRound();
       // console.groupCollapsed("Round" + changes.round);
       for(let block of blocks) {
