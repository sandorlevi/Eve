--- conflicted
+++ resolved
@@ -155,11 +155,8 @@
 
 // Obtained from https://www.w3.org/TR/SVG/eltindex.html
 var svgsArr = [
-<<<<<<< HEAD
-=======
   // we can't have tags in both the html set and the svg set
   // "a",
->>>>>>> 6427191f
   "altGlyph",
   "altGlyphDef",
   "altGlyphItem",
