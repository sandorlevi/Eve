<<<<<<< HEAD
export enum Owner {client, server, both};

export interface Config {path?:string, runtimeOwner?: Owner, controlOwner?: Owner, port?:number, editor?: boolean, root?: string, eveRoot?: string, internal?: boolean, initDB?:any}
=======
export enum Owner {client, server};
export enum Mode {workspace, file};

export interface Config {
  path?:string,
  runtimeOwner?: Owner,
  controlOwner?: Owner,
  port?:number,
  editor?: boolean,
  root?: string,
  eveRoot?: string,
  internal?: boolean,
  mode?: Mode
}
>>>>>>> 862fc354

export var config:Config = {};

export function init(opts:Config) {
  for(let key in opts) {
    config[key] = opts[key];
  }
}<|MERGE_RESOLUTION|>--- conflicted
+++ resolved
@@ -1,8 +1,3 @@
-<<<<<<< HEAD
-export enum Owner {client, server, both};
-
-export interface Config {path?:string, runtimeOwner?: Owner, controlOwner?: Owner, port?:number, editor?: boolean, root?: string, eveRoot?: string, internal?: boolean, initDB?:any}
-=======
 export enum Owner {client, server};
 export enum Mode {workspace, file};
 
@@ -16,8 +11,8 @@
   eveRoot?: string,
   internal?: boolean,
   mode?: Mode
+  initDB?:any
 }
->>>>>>> 862fc354
 
 export var config:Config = {};
 
