--- conflicted
+++ resolved
@@ -9,11 +9,7 @@
 var Owner = config.Owner;
 var server = require("../build/src/runtime/server");
 
-<<<<<<< HEAD
-const argv = minimist(process.argv.slice(2), {boolean: ["help", "version", "localControl", "server", "editor"]});
-=======
-const argv = minimist(process.argv.slice(2), {boolean: ["server", "editor", "clientAndServer"]});
->>>>>>> 0f3cecfd
+const argv = minimist(process.argv.slice(2), {boolean: ["help", "version", "localControl", "server", "clientAndServer", "editor"]});
 
 // Since our current development pattern uses npm as its package repository, we treat the nearest ancestor directory with a package.json (inclusive) as the directory's "root".
 function findRoot(root) {
@@ -47,13 +43,16 @@
 
     Usage: eve [flags] [file]
 
-    --help          Display this message.
-    --version       Display installed version and exit.
-    --server        Execute code on the server rather than the client.
-    --editor        Display the editor (default if no file is specified).
-    --port <number> Change the port the Eve server listens to (default 8080).
-    --localControl  Entirely disable server interaction. File changes will be
-                    stored in localStorage.
+    --help              Display this message.
+    --version           Display installed version and exit.
+    --editor            Display the editor (default if no file is specified).
+    --port <number>     Change the port the Eve server listens to (default 8080).
+
+    Advanced usage:
+    --server            Execute code on the server rather than the client.
+    --clientAndServer   Execute code on both server and client.
+    --localControl      Entirely disable server interaction. File changes will be
+                        stored in localStorage.
 
     If the Eve binary is run in a project directory (a directory containing a
     package.json file), it will use that directory as your workspace. Otherwise
